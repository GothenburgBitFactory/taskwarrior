--- conflicted
+++ resolved
@@ -1,10 +1,6 @@
 ////////////////////////////////////////////////////////////////////////////////
 //
-<<<<<<< HEAD
-// Copyright 2006 - 2021, Paul Beckingham, Federico Hernandez.
-=======
 // Copyright 2006 - 2021, Tomas Babej, Paul Beckingham, Federico Hernandez.
->>>>>>> 8174287f
 //
 // Permission is hereby granted, free of charge, to any person obtaining a copy
 // of this software and associated documentation files (the "Software"), to deal
@@ -39,10 +35,7 @@
 #include <Duration.h>
 #include <Task.h>
 #include <shared.h>
-<<<<<<< HEAD
-=======
 #include <util.h>
->>>>>>> 8174287f
 #include <format.h>
 
 static std::vector <Task>* global_data = nullptr;
@@ -56,10 +49,6 @@
   const std::string& keys)
 {
   Timer timer;
-<<<<<<< HEAD
-
-=======
->>>>>>> 8174287f
   global_data = &data;
 
   // Split the key defs.
@@ -70,8 +59,6 @@
     std::stable_sort (order.begin (), order.end (), sort_compare);
 
   Context::getContext ().time_sort_us += timer.total_us ();
-<<<<<<< HEAD
-=======
 }
 
 void sort_projects (
@@ -115,7 +102,6 @@
     allProjectsInt[p.first] = (int) p.second;
   
   sort_projects (sorted, allProjectsInt);
->>>>>>> 8174287f
 }
 
 
@@ -214,13 +200,6 @@
     // Depends string.
     else if (field == "depends")
     {
-<<<<<<< HEAD
-      // Raw data is a comma-separated list of uuids
-      auto left_string  = (*global_data)[left].get_ref  (field);
-      auto right_string = (*global_data)[right].get_ref (field);
-
-      if (left_string == right_string)
-=======
       // Raw data is an un-sorted list of UUIDs.  We just need a stable
       // sort, so we sort them lexically.
       auto left_deps  = (*global_data)[left].getDependencyUUIDs ();
@@ -229,7 +208,6 @@
       std::sort(right_deps.begin(), right_deps.end());
 
       if (left_deps == right_deps)
->>>>>>> 8174287f
         continue;
 
       if (left_deps.size () == 0 && right_deps.size () > 0)
@@ -239,13 +217,8 @@
         return !ascending;
 
       // Sort on the first dependency.
-<<<<<<< HEAD
-      left_number  = Context::getContext ().tdb2.id (left_string.substr (0, 36));
-      right_number = Context::getContext ().tdb2.id (right_string.substr (0, 36));
-=======
       left_number  = Context::getContext ().tdb2.id (left_deps[0]);
       right_number = Context::getContext ().tdb2.id (right_deps[0]);
->>>>>>> 8174287f
 
       if (left_number == right_number)
         continue;
