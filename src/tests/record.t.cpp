////////////////////////////////////////////////////////////////////////////////
// task - a command line task list manager.
//
// Copyright 2006 - 2010, Paul Beckingham.
// All rights reserved.
//
// This program is free software; you can redistribute it and/or modify it under
// the terms of the GNU General Public License as published by the Free Software
// Foundation; either version 2 of the License, or (at your option) any later
// version.
//
// This program is distributed in the hope that it will be useful, but WITHOUT
// ANY WARRANTY; without even the implied warranty of MERCHANTABILITY or FITNESS
// FOR A PARTICULAR PURPOSE.  See the GNU General Public License for more
// details.
//
// You should have received a copy of the GNU General Public License along with
// this program; if not, write to the
//
//     Free Software Foundation, Inc.,
//     51 Franklin Street, Fifth Floor,
//     Boston, MA
//     02110-1301
//     USA
//
////////////////////////////////////////////////////////////////////////////////
#include <iostream>
#include <Context.h>
#include <Att.h>
#include <Record.h>
#include <test.h>

Context context;

////////////////////////////////////////////////////////////////////////////////
int main (int argc, char** argv)
{
  UnitTest t (21);

  // (blank)
  bool good = true;
  Record record;

  try {record = Record ("");}
  catch (std::string& e){t.diag (e); good = false;}
  t.notok (good, "Record::Record ('')");

  // []
  good = true;
  try {record = Record ("[]");}
  catch (std::string& e){t.diag (e); good = false;}
  t.notok (good, "Record::Record ('[]')");

  // [name:value]
  good = true;
  try {record = Record ("[name:value]");}
  catch (std::string& e){t.diag (e); good = false;}
  t.ok (good, "Record::Record ('[name:value]')");
  t.is (record.get ("name"), "value", "name=value");

  // [name:"value"]
  good = true;
  try {record = Record ("[name:\"value\"]");}
  catch (std::string& e){t.diag (e); good = false;}
  t.ok (good, "Record::Record ('[name:\"value\"]')");
  t.is (record.get ("name"), "value", "name=value");

  // [name:"one two"]
  good = true;
  try {record = Record ("[name:\"one two\"]");}
  catch (std::string& e){t.diag (e); good = false;}
  t.ok (good, "Record::Record ('[name:\"one two\"]')");
  t.is (record.get ("name"), "one two", "name=one two");

  // [one:two three:four]
  good = true;
  try {record = Record ("[one:\"two\" three:\"four\"]");}
  catch (std::string& e){t.diag (e); good = false;}
  t.ok (good, "Record::Record ('[one:\"two\" three:\"four\"]')");
  t.is (record.get ("one"), "two", "one=two");
  t.is (record.get ("three"), "four", "three=four");

  // Record::set
  record.clear ();
  record.set ("name", "value");
  t.is (record.composeF4 (), "[name:\"value\"]\n", "Record::set");

  // Record::has
  t.ok    (record.has ("name"), "Record::has");
  t.notok (record.has ("woof"), "Record::has not");

  // Record::get_int
  record.set ("one", 1);
  t.is (record.composeF4 (), "[name:\"value\" one:\"1\"]\n", "Record::set");
  t.is (record.get_int ("one"), 1, "Record::get_int");

  // Record::get_ulong
  record.set ("two", "4294967295");
  t.is (record.composeF4 (), "[name:\"value\" one:\"1\" two:\"4294967295\"]\n", "Record::set");
<<<<<<< HEAD
  t.is (record.get_ulong ("two"), 4294967295, "Record::get_ulong");
=======
  t.is ((size_t)record.get_ulong ("two"), (size_t)4294967295, "Record::get_ulong");
>>>>>>> 70da455f

  // Record::remove
  record.remove ("one");
  record.remove ("two");
  t.is (record.composeF4 (), "[name:\"value\"]\n", "Record::remove");

  // Record::all
  std::vector <Att> all = record.all ();
  t.is (all.size (), (size_t)1, "Record::all size");
  t.is (all[0].name (), "name", "Record::all[0].name ()");

  return 0;
}

////////////////////////////////////////////////////////////////////////////////<|MERGE_RESOLUTION|>--- conflicted
+++ resolved
@@ -97,11 +97,7 @@
   // Record::get_ulong
   record.set ("two", "4294967295");
   t.is (record.composeF4 (), "[name:\"value\" one:\"1\" two:\"4294967295\"]\n", "Record::set");
-<<<<<<< HEAD
-  t.is (record.get_ulong ("two"), 4294967295, "Record::get_ulong");
-=======
   t.is ((size_t)record.get_ulong ("two"), (size_t)4294967295, "Record::get_ulong");
->>>>>>> 70da455f
 
   // Record::remove
   record.remove ("one");
