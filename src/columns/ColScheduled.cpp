--- conflicted
+++ resolved
@@ -41,15 +41,12 @@
 {
   _name      = "scheduled";
   _label     = STRING_COLUMN_LABEL_SCHED;
-<<<<<<< HEAD
 
   _styles.push_back ("countdown");
 
   Date now;
   now += 125;
   _examples.push_back (OldDuration (now - Date ()).formatCompact ());
-=======
->>>>>>> c4ecf613
 }
 
 ////////////////////////////////////////////////////////////////////////////////
