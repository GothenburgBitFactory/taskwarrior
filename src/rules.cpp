--- conflicted
+++ resolved
@@ -1,10 +1,6 @@
 ////////////////////////////////////////////////////////////////////////////////
 //
-<<<<<<< HEAD
-// Copyright 2006 - 2021, Paul Beckingham, Federico Hernandez.
-=======
 // Copyright 2006 - 2021, Tomas Babej, Paul Beckingham, Federico Hernandez.
->>>>>>> 8174287f
 //
 // Permission is hereby granted, free of charge, to any person obtaining a copy
 // of this software and associated documentation files (the "Software"), to deal
@@ -228,56 +224,22 @@
 ////////////////////////////////////////////////////////////////////////////////
 static void colorizeDue (Task& task, const Color& base, Color& c, bool merge)
 {
-<<<<<<< HEAD
-  if (task.has ("due"))
-  {
-    auto status = task.getStatus ();
-    if (status != Task::completed &&
-        status != Task::deleted   &&
-        task.getDateState ("due") == Task::dateAfterToday)
-      applyColor (base, c, merge);
-  }
-=======
   if (task.is_due ())
     applyColor (base, c, merge);
->>>>>>> 8174287f
 }
 
 ////////////////////////////////////////////////////////////////////////////////
 static void colorizeDueToday (Task& task, const Color& base, Color& c, bool merge)
 {
-<<<<<<< HEAD
-  if (task.has ("due"))
-  {
-    auto status = task.getStatus ();
-    auto dateState = task.getDateState ("due");
-    if (status != Task::completed &&
-        status != Task::deleted   &&
-        (dateState == Task::dateLaterToday || dateState == Task::dateEarlierToday))
-      applyColor (base, c, merge);
-  }
-=======
   if (task.is_duetoday ())
     applyColor (base, c, merge);
->>>>>>> 8174287f
 }
 
 ////////////////////////////////////////////////////////////////////////////////
 static void colorizeOverdue (Task& task, const Color& base, Color& c, bool merge)
 {
-<<<<<<< HEAD
-  if (task.has ("due"))
-  {
-    auto status = task.getStatus ();
-    if (status != Task::completed &&
-        status != Task::deleted   &&
-        task.getDateState ("due") == Task::dateBeforeToday)
-      applyColor (base, c, merge);
-  }
-=======
   if (task.is_overdue ())
     applyColor (base, c, merge);
->>>>>>> 8174287f
 }
 
 ////////////////////////////////////////////////////////////////////////////////
