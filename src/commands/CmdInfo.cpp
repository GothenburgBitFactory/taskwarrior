--- conflicted
+++ resolved
@@ -1,10 +1,6 @@
 ////////////////////////////////////////////////////////////////////////////////
 //
-<<<<<<< HEAD
-// Copyright 2006 - 2021, Paul Beckingham, Federico Hernandez.
-=======
 // Copyright 2006 - 2021, Tomas Babej, Paul Beckingham, Federico Hernandez.
->>>>>>> 8174287f
 //
 // Permission is hereby granted, free of charge, to any person obtaining a copy
 // of this software and associated documentation files (the "Software"), to deal
@@ -151,11 +147,7 @@
 
     // dependencies: blocked
     {
-<<<<<<< HEAD
-      auto blocked = dependencyGetBlocking (task);
-=======
       auto blocked = task.getDependencyTasks ();
->>>>>>> 8174287f
       if (blocked.size ())
       {
         std::stringstream message;
@@ -170,11 +162,7 @@
 
     // dependencies: blocking
     {
-<<<<<<< HEAD
-      auto blocking = dependencyGetBlocked (task);
-=======
       auto blocking = task.getBlockedTasks ();
->>>>>>> 8174287f
       if (blocking.size ())
       {
         std::stringstream message;
@@ -345,12 +333,8 @@
       if (task.hasTag ("COMPLETED")) virtualTags += "COMPLETED ";
       if (task.hasTag ("DELETED"))   virtualTags += "DELETED ";
       if (task.hasTag ("DUE"))       virtualTags += "DUE ";
-<<<<<<< HEAD
-      if (task.hasTag ("DUETODAY"))  virtualTags += "DUETODAY ";
-=======
       if (task.hasTag ("DUETODAY"))  virtualTags += "DUETODAY ";      // 2016-03-29: Deprecated in 2.6.0
       if (task.hasTag ("INSTANCE"))  virtualTags += "INSTANCE ";
->>>>>>> 8174287f
       if (task.hasTag ("LATEST"))    virtualTags += "LATEST ";
       if (task.hasTag ("MONTH"))     virtualTags += "MONTH ";
       if (task.hasTag ("ORPHAN"))    virtualTags += "ORPHAN ";
@@ -373,11 +357,7 @@
       if (task.hasTag ("WEEK"))      virtualTags += "WEEK ";
       if (task.hasTag ("YEAR"))      virtualTags += "YEAR ";
       if (task.hasTag ("YESTERDAY")) virtualTags += "YESTERDAY ";
-<<<<<<< HEAD
-      // If you update the above list, update src/commands/CmdInfo.cpp and src/commands/CmdTags.cpp as well.
-=======
       // If you update the above list, update src/Task.cpp and src/commands/CmdTags.cpp as well.
->>>>>>> 8174287f
 
       row = view.addRow ();
       view.set (row, 0, "Virtual tags");
@@ -397,10 +377,6 @@
 
     // Show any UDAs
     auto all = task.all ();
-<<<<<<< HEAD
-    std::string type;
-=======
->>>>>>> 8174287f
     for (auto& att: all)
     {
       if (Context::getContext ().columns.find (att) != Context::getContext ().columns.end ())
@@ -414,15 +390,9 @@
             row = view.addRow ();
             view.set (row, 0, col->label ());
 
-<<<<<<< HEAD
-            if (type == "date")
-              value = Datetime (value).toString (dateformat);
-            else if (type == "duration")
-=======
             if (col->type () == "date")
               value = Datetime (value).toString (dateformat);
             else if (col->type () == "duration")
->>>>>>> 8174287f
             {
               Duration iso;
               std::string::size_type cursor = 0;
@@ -443,11 +413,8 @@
     for (auto& att : all)
     {
       if (att.substr (0, 11) != "annotation_" &&
-<<<<<<< HEAD
-=======
           att.substr (0, 5) != "tags_" &&
           att.substr (0, 4) != "dep_" &&
->>>>>>> 8174287f
           Context::getContext ().columns.find (att) == Context::getContext ().columns.end ())
       {
          row = view.addRow ();
@@ -503,14 +470,10 @@
               (end = var.first.find (".coefficient")) != std::string::npos)
           {
             auto project = var.first.substr (21, end - 21);
-<<<<<<< HEAD
-            if (task.get ("project").find (project) == 0)
-=======
             const std::string taskProjectName = task.get("project");
             if (taskProjectName == project ||
                 taskProjectName.find(project + '.') == 0)
             {
->>>>>>> 8174287f
               urgencyTerm (urgencyDetails, "PROJECT " + project, 1.0, var.second);
             }
           }
@@ -543,11 +506,7 @@
           if (end != std::string::npos)
           {
             auto uda = var.first.substr (12, end - 12);
-<<<<<<< HEAD
-            auto dot = uda.find (".");
-=======
             auto dot = uda.find ('.');
->>>>>>> 8174287f
             if (dot == std::string::npos)
             {
               // urgency.uda.<name>.coefficient
@@ -612,11 +571,7 @@
 
             Task before (undo[previous].substr (4));
             Task after (undo[current].substr (4));
-<<<<<<< HEAD
-            journal.set (row, 1, taskInfoDifferences (before, after, dateformat, last_timestamp, Datetime(after.get("modified")).toEpoch()));
-=======
             journal.set (row, 1, before.diffForInfo (after, dateformat, last_timestamp, Datetime(after.get("modified")).toEpoch()));
->>>>>>> 8174287f
           }
         }
       }
