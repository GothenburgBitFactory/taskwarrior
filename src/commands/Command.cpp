--- conflicted
+++ resolved
@@ -464,205 +464,8 @@
   const A3& arguments,
   std::string& description)
 {
-<<<<<<< HEAD
-  // Coalesce arguments together into sets to be processed as a batch.
-  unsigned int pos = 0;
-  Arg arg;
-  while (next_mod_group (arguments, arg, pos))
-  {
-    // Attributes are essentially name:value pairs, and correspond directly
-    // to stored attributes.
-    if (arg._category == Arg::cat_attr)
-    {
-      std::string name;
-      std::string value;
-      A3::extract_attr (arg._raw, name, value);
-      if (A3::is_attribute (name, name))  // Canonicalize
-      {
-        //std::cout << "# Command::modify_task name='" << name << "' value='" << value << "'\n";
-
-        // Get the column info.
-        Column* column = context.columns[name];
-
-        if (value == "")
-        {
-          task.remove (name);
-        }
-        else
-        {
-          // Dependencies are used as IDs.
-          if (name == "depends")
-          {
-            // Parse IDs
-            std::vector <std::string> deps;
-            split (deps, value, ',');
-
-            // Apply or remove dendencies in turn.
-            std::vector <std::string>::iterator i;
-            for (i = deps.begin (); i != deps.end (); i++)
-            {
-              bool removal = false;
-              std::string& dep = *i;
-
-              if (dep[0] == '-')
-              {
-                removal = true;
-                dep = i->substr(1, std::string::npos);
-              }
-
-              std::vector <int> ids;
-              // Crude UUID check
-              if (dep.length () == 36)
-              {
-                int id = context.tdb2.pending.id (dep);
-                ids.push_back (id);
-              }
-              else
-                A3::extract_id (dep, ids);
-
-              std::vector <int>::iterator id;
-              for (id = ids.begin (); id != ids.end(); id++)
-                if (removal)
-                  task.removeDependency (*id);
-                else
-                  task.addDependency (*id);
-            }
-          }
-
-          // Priorities are converted to upper case.
-          else if (name == "priority")
-          {
-            task.set (name, upperCase (value));
-          }
-
-          // Dates are special, maybe.
-          else if (column->type () == "date")
-          {
-            // All values must be eval'd first.
-            A3 value_tokens;
-            value_tokens.capture (value);
-            value_tokens = value_tokens.postfix (value_tokens.tokenize (value_tokens));
-
-            E9 e (value_tokens);
-            std::string result = e.evalExpression (task);
-            context.debug (std::string ("Eval '") + value + "' --> '" + result + "'");
-
-            // If the date value is less than 5 years, it is a duration, not a
-            // date, therefore add 'now'.
-            long l = (long) strtod (result.c_str (), NULL);
-            if (labs (l) < 5 * 365 * 86400)
-            {
-              OldDuration dur (value);
-              Date now;
-              now += l;
-              task.set (name, now.toEpochString ());
-            }
-            else
-            {
-              Date d (result, context.config.get ("dateformat"));
-              task.set (name, d.toEpochString ());
-            }
-          }
-
-          // OldDurations too.
-          else if (name == "recur" ||
-                   column->type () == "duration")
-          {
-            // All values must be eval'd first, in this case, just to catch errors.
-            A3 value_tokens;
-            value_tokens.capture (value);
-            value_tokens = value_tokens.postfix (value_tokens.tokenize (value_tokens));
-
-            E9 e (value_tokens);
-            std::string result = e.evalExpression (task);
-            context.debug (std::string ("Eval '") + value + "' --> '" + result + "'");
-
-            OldDuration d (value);
-
-            // Deliberately storing the 'raw' value, which is necessary for
-            // durations like 'weekday'..
-            task.set (name, name == "recur" ? value : result);
-          }
-
-          // Need handling for numeric types, used by UDAs.
-          else if (column->type () == "numeric")
-          {
-            A3 value_tokens;
-            value_tokens.capture (value);
-            value_tokens = value_tokens.postfix (value_tokens.tokenize (value_tokens));
-
-            E9 e (value_tokens);
-            std::string result = e.evalExpression (task);
-            context.debug (std::string ("Eval '") + value + "' --> '" + result + "'");
-
-            Nibbler n (result);
-            double d;
-            if (n.getNumber (d) &&
-                n.depleted ())
-              task.set (name, result);
-            else
-              throw format (STRING_UDA_NUMERIC, result);
-          }
-
-          // By default, just add/remove it.
-          else
-          {
-            if (column->validate (value))
-              task.set (name, value);
-            else
-              throw format (STRING_INVALID_MOD, name, value);
-          }
-
-          // Warn about deprecated/obsolete attribute usage.
-          legacyAttributeCheck (name);
-        }
-      }
-      else
-        throw format (STRING_CMD_ADD_BAD_ATTRIBUTE, name);
-    }
-
-    // Tags need special handling because they are essentially a vector stored
-    // in a single string, therefore Task::{add,remove}Tag must be called as
-    // appropriate.
-    else if (arg._category == Arg::cat_tag)
-    {
-      char type;
-      std::string value;
-      A3::extract_tag (arg._raw, type, value);
-
-      if (type == '+')
-      {
-        task.addTag (value);
-        feedback_special_tags (task, value);
-      }
-      else
-        task.removeTag (value);
-    }
-
-    // Substitutions.
-    else if (arg._category == Arg::cat_subst)
-    {
-      std::string from;
-      std::string to;
-      bool global;
-      A3::extract_subst (arg._raw, from, to, global);
-      task.substitute (from, to, global);
-    }
-
-    // Anything else is essentially downgraded to 'word' and considered part of
-    // the description.
-    else
-    {
-      if (description.length ())
-        description += " ";
-
-      description += arg._raw;
-    }
-  }
-=======
   // Utilize Task::modify
   task.modify (arguments, description);
->>>>>>> c4ecf613
 }
 
 ////////////////////////////////////////////////////////////////////////////////
