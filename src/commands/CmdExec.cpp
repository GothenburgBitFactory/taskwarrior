--- conflicted
+++ resolved
@@ -1,10 +1,6 @@
 ////////////////////////////////////////////////////////////////////////////////
 //
-<<<<<<< HEAD
-// Copyright 2006 - 2021, Paul Beckingham, Federico Hernandez.
-=======
 // Copyright 2006 - 2021, Tomas Babej, Paul Beckingham, Federico Hernandez.
->>>>>>> 8174287f
 //
 // Permission is hereby granted, free of charge, to any person obtaining a copy
 // of this software and associated documentation files (the "Software"), to deal
@@ -53,9 +49,6 @@
 ////////////////////////////////////////////////////////////////////////////////
 int CmdExec::execute (std::string&)
 {
-<<<<<<< HEAD
-  return system (join (" ", Context::getContext ().cli2.getWords ()).c_str ());
-=======
   std::string command = join (" ", Context::getContext ().cli2.getWords ());
 
   if (command.empty())
@@ -65,7 +58,6 @@
   }
   else
     return system (command.c_str ());
->>>>>>> 8174287f
 }
 
 ////////////////////////////////////////////////////////////////////////////////