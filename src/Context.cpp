--- conflicted
+++ resolved
@@ -387,12 +387,7 @@
 
   // Load rc file.
   config.clear ();       // Dump current values.
-<<<<<<< HEAD
-  config.load (rc.data); // Load new file.
-=======
-  config.setDefaults (); // Add in the custom reports.
-  config.load (rc); // Load new file.
->>>>>>> a8f03679
+  config.load  (rc);     // Load new file.
 
   if (config.get ("data.location") != "")
     data = Directory (config.get ("data.location"));
@@ -432,15 +427,9 @@
 
   // TODO find out why this was done twice - see tw #355
   // Load rc file.
-<<<<<<< HEAD
   //config.clear ();       // Dump current values.
   //config.setDefaults (); // Add in the custom reports.
-  //config.load (rc.data); // Load new file.
-=======
-  config.clear ();       // Dump current values.
-  config.setDefaults (); // Add in the custom reports.
-  config.load (rc);      // Load new file.
->>>>>>> a8f03679
+  //config.load (rc);      // Load new file.
 
   // Apply overrides of type: "rc.name:value", or "rc.name=value".
   std::vector <std::string> filtered;
