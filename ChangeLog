
------ current release ---------------------------

<<<<<<< HEAD
1.7.0 (?) ?


------ old releases ------------------------------

1.6.0 (4/12/2009) 06062a96eb57d10dcd7fbe1edf968bb638a0b3a9
=======
1.6.1 (4/24/2009)
  + Fixed bug that caused new, first-time .taskrc files to be written without
    including the custom report labels (thanks to P.C. Shyamshankar).

------ old releases ------------------------------

1.6.0 (4/12/2009)
>>>>>>> c4ec5989
  + Added support for new "append" command that adds more description text to
    an existing task.
  + Added support for the "weekdays" recurrence, which means a task can recur
    five times a week, and not on weekends (thanks to Chris Pride).
  + UTF8 text is now supported in task project names, tags and descriptions.
  + Fixed bug that caused the y/n confirmation on task deletion to ignore the
    Enter key and fail to re-prompt (thanks to Bruce Dillahunty).
  + When the "echo.command" configuration variable is set to "yes", it causes
    commands that modify tasks to display which task was affected (thanks to
    Bruce Dillahunty).
  + A task can now be annotated with the command "task <id> annotate ...", and
    a timestamped annotation will appear in reports.
  + A 'description_only' column is now available for use in custom reports,
    and it excludes annotations.
  + A task can now be upgraded to a recurring task by adding a recurrence
    frequency, a due date, and an optional until date.
  + When a recurring task is modified, all other instances of the recurring
    task are also modified.
  + Custom reports now support user-specified column labels (thanks to T.
    Charles Yun).
  + Task can now import tasks from a variety of data formats, including task
    export files from versions 1.4.3 and earlier, versions 1.5.0 and later,
    todo.sh 2.x, CSV, plain text and task command line.  See online docs for
    full details.
  + Export was including 'id' in the column header even though it was not
    included in the data.
  + The task file format has changed slightly.  Please back up your task
    data files before upgrading to 1.6.0.
  + Added new column 'recurrence_indicator' that displays an 'R' if the task
    is a recurring task.  This column can be added to any custom report.
  + Added new column 'tag_indicator' that displays a '+' if the task
    has any tags.  This column can be added to any custom report.
  + Fixed bug where sometimes a task description was concatenated oddly if
    there was a colon somewhere in the description.
  + Fixed bug that caused recurring annual tasks to exhibit a creeping due
    date, because of an assumption of 365 days per year, which failed to
    consider leap years (thanks to T. Charles Yun).
  + Annotations can now be modified with the substitution commands /from/to/.
  + Substitutions can now be made global with /from/to/g and all occurrences
    of "from" will be replaced with "to".

1.5.0 (3/15/2009) 87be68e2e83d7bb628be1e5679b16a49a26d3549
  + Removed deprecated TUTORIAL file.
  + Removed "showage" configuration variable.
  + "task stop" can now remove the start time from a started task.
  + "task ghistory" now displays a differently aligned graph, allowing
    easier comparison by month of tasks added versus completed and deleted.
  + "task version" command now reports unrecognized configuration variables,
    which may be spelling mistakes or deprecated variables.
  + "configure --enable-debug" now supported to suppress compiler optimization
    to allow debugging.
  + Allow lower case priorities, and automatically upper case them.
  + Added support for "due" configuration variable which defines the number
    of days in the future when a task is considered due.
  + Added support for custom reports, comprised of a set of column names and
    sort order, with optional filtering in the configuration file.  This
    means user-defined reports can be written, and the reports currently
    in the configuration file can be renamed.  Several of task's built in
    reports have been converted to user-defined reports.
  + New online documentation for custom reports.
  + New algorithm for determining when the "nag" message is displayed.
  + Fixed bug where task hangs with a certain combination of recurring tasks
    and shadow files.
  + Fixed bug with the task sort algorithm, which led to an unstable sequence
    when there were only a handful of tasks.
  + Performance enhanced by eliminating unnecessary sorting.
  + Task now has a large (and growing) test suite and bug regression tests
    to help ensure higher quality releases.
  + Fixed bug that caused performance hit during table rendering.
  + Fixed bug that concatenated a modified description without spaces.
  + Added new column 'recur' that displays the recurrence period of any
    recurring tasks.  This column can be added to any custom report.
  + Added support for "color.recurring" configuration variable which
    specifies the color of recurring tasks.
  + Added support for "locking" configuration variable that controls whether
    file locking is used.
  + Task export feature now includes recurrence information, removes nested
    quotes, and limits output to pending tasks.
  + Task no longer includes deleted tasks in the summary report (thanks to
    Benjamin Tegarden).
  + Fixed bug that prevented the summary report from properly reporting
    recently completed tasks.

1.4.3 (11/1/2008) 8639e9260646c8c9224e0fc47e5d2443b46eecfc
  + Fixed misleading task count at bottom on "info" report.
  + Added support for a shadow file that contains a plain text task report,
    with the "shadow.file" and "shadow.command" configuration variables.
    The shadow file is automatically updated whenever the task database
    changes.  Useful for integrating with "Samurize".
  + Task now displays a message whenever a shadow file is updated, if the
    "shadow.notify" configuration variable is set "on".
  + Bug: adding a task with a \n, \r or \f in it now fails properly.
  + Removed "usage" command, and support for "command.logging" configuration
    variable.
  + Added documentation for Shadow files.
  + Added documentation for task filters.

1.4.2 (9/18/2008) e7304e86ce9bb80978c7055fd2a9e999619a6fb8
  + "task undo" can now retract a "task done" command, provided no reports
    have been run (and therefore TDB::gc run).
  + Task now correctly sorts on entire strings, instead of just the first
    character (thanks to Andy Lester).
  + Task now uses dashes (-----) to column underlines when color is disabled
    (thanks to Vincent Fleuranceau).
  + Task now allows mixed case attribute names (pri:, PRI:, Pri: ...) and
    commands (add, ADD, Add ...) (thanks to Vincent Fleuranceau).
  + Task now supports a default project and priority for new tasks, via
    the new "default.project" and "default.priority" configuration variables
    (thanks to Vincent Fleuranceau).
  + Task supports improved word-wrapping to the terminal width.
  + Task now supports "default.command" configuration variable (for example
    it could contain "list due:tomorrow") that is the command that is run
    whenever task is invoked with no arguments.
  + Task supports modifying the existing description of a task, with the
    following syntax: task <id> "new description ...".
  + Bug: Now properly supports relative dates in filters (task list due:eom,
    task list due:tomorrow, task list due:23rd ...).
  + Bug: Source now properly includes <string.h> in order to build clean
    using gcc 4.3 (thanks to H. İbrahim Güngör).

1.4.1 (7/18/2008) e080c3168c6064628ab85b21bd859d9875a3a9a7
  + Bug: Descriptions can not be altered with "task 123 New description".
  + Tweak: For "task calendar" month names are now centered over the month.
  + Removed TUTORIAL file contents in favor of online version.
  + Provided Mac .pkg binary.

1.4.0 (7/10/2008) 60b7d15a1d22e064acf0974c5d7eabbb57dd8071
  + New recurring tasks feature.
  + "task undelete" can now undelete erroneously deleted tasks, provided no
    reports have been run (and therefore TDB::gc run).
  + Added averages to the "task history" report.
  + Added ability to override ~/.taskrc with rc:<file>.
  + Added bar chart history report "task ghistory".
  + Added task filtering on all reports.
  + Automatically shuts off color, curses when output is not a tty.
  + Supports relative due: dates (tomorrow, wednesday, 23rd, eom ...).
  + Supports the ~ character in .taskrc data.location.
  + Allows colons on the description, provided what is to the left of the colon
    is not a standard attribute name.
  + Bug: Fixed where Esc[0m sequences were being emitted for no good reason.
  + Bug: Fixed underlined table headers when color is turned off.
  + Bug: Adding a blank priority resulted in an assigned garbage value.
  + Bug: Fixed parsing of date "07/08/2008" when using dateformat "m/d/Y".

1.3.1 (6/21/2008) 3a6de7d9402f2609a773a73b16eff97b14a32869
  + New configuration variable, "defaultwidth" that determines the width
    of tables when ncurses support is not available.
  + Bug: "showage" configuration variable should apply to all reports, not
    just the ones based on "list".
  + Bug: Fixed segmentation faults on Ubuntu when the "dateformat"
    configuration variables was missing.  This was a code bug, and should
    have affected more platforms.
  + Bug: Task now will recreate a missing ~/.taskrc file, OR a missing
    ~/.task directory.

1.3.0 (6/18/2008) 6673e408a223af98c38779c20b08524042c0edfa
  + "task calendar" now displays multiple months per line, adjustable by the
    "monthsperline" configuration variable.  Feature added by Damian Glenny.
  + "task export" can now filter tasks like the reports.
  + Factored out code to filter tasks.
  + Displays shorter message when a command is entered incorrectly, and the
    full usage for "task help".
  + "task oldest" shows the oldest tasks.
  + "task newest" shows the newest tasks.
  + Bug: Segmentation fault when no "dateformat" configuration variable
    specified.
  + Bug: Fixed bug whereby if you have more than one task with a due date, 7
    days gets added to the entry date of task 2..n.
  + Bug: Fixed bug whereby "1 wks" was being improperly pluralized.

1.2.0 (6/13/2008) c393d47cdfe7e197a31e94f4bb764474fa05ad8d
  + Bug: "dateformat" configuration variable used to display dates, but
    not parse them.
  + "task list x" now performs a caseless comparison between "x" and the
    description.
  + Task sub projects supported.
  + "showage" confguration determines whether "Age" column appears on the
    "list" and "next" reports.
  + Improved TUTORIAL.

1.1.0 (6/7/2008) 73286e86628725b346db2a25fbcd4bd68efb9b3a
  + "blanklines" configuration to stop displaying unnecessary white
     space and thus work better on small-screen devices.
  + "dateformat" configuration now determines how dates are formatted.
  + Better formatting of "task tags" output.
  + http://www.beckingham.net/task.html home page set up.
  + Added tags to the "task long" report.

1.0.1 (6/4/2008) d216d401217027d93581808fc8944ab7d6b85fb0
  + Bug: UUID generator not properly terminating string.
  + Bug: srandom/srand not called prior to UUID generation.

1.0.0 (6/3/2008) f3de5c07118c597091a05c7d7fe8bdeae95474c1
  + New movie made, uploaded.
  + Bug: assertion fails on mobile for t v.
  + Bug: configure.ac does not properly determine ncurses availability.
  + Bug: Cannot seem to use the percent character in a task description.
  + Bug: New installation "task stats" reports newest task 12/31/1969.
  + Bug: New installation task projects displays header but no data - should short-circuit.
  + Bug: incorrect color specification in sample .taskrc file.
  + Bug: when run without arguments, task dumps core on Solaris 10.
  + "task calendar" now reports all months with due pending tasks.
  + Added rules for colorization by tag, project and keyword.
  + Added legend to "task calendar".

0.9.9 (5/27/2008) 2ecf50032226c91b406f247417a063dc17c8e324
  + Autoconf/automake behaving properly.
  + Clean build on OS X 10.5.
  + Clean build on Ubuntu 8.0.
  + Clean build on Fedora Core 8.
  + Clean build on Fedora Core 9.

0.9.8 (5/25/2008) 18fd59a1edb20e5c68d086a97fae5fa9f6bb348a
  + Added "task color" command.
  + Removed unnecessary files.
  + Completed documentation.

0.9.7 (5/24/2008) 25dc4150947a3e612c8118838d04b3bbe68441f7
  + Migrated old compiler flags into Makefile.am.
  + Added ncurses endwin function check to configure.ac.
  + Set up structure for AUTHORS file.
  + Set up NEWS file, with pleas for feedback.
  + Added welcome message to README.
  + Completed a chunk of the TUTORIAL.
  + Added error handling for "task export" when a file name is not specified.
  + Task offers to create a sample ~/.taskrc file if one is not found.
  + Task offers to create a ~/.task directory if one is not found.
  + Removed unnecessary SAMPLE_taskrc, and assorted references.
  + Cleaned up ChangeLog.
  + Minor mods to standard docs.
  + Bumped version to 0.9.7.
  + Changed some autoconf details.
  + Corrected comment in T.cpp.
  + Made unit tests compile and run again.
  + Removed tests from distibution.

0.9.6 (5/13/208)
  + Corrected wrong include file in Table.cpp.
  + Replaced color management code.
  + Improved color rules code.

0.9.5 (5/12/2008)
  + Replaced Table storage with Grid.
  + Added Grid.cpp to configure.ac.
  + Added Makefile to src/.gitignore.
  + Makefile should not be part of the repository.
  + Added Grid.cpp.
  + Added Grid::Cell::operator==.
  + ChangeLog file begun.
  + Bumped version to 0.9.5 for next release.

0.9.4 (4/26/2008)
  + Integrated new Grid object into build - not yet integrated into Table.
  + More .gitignore tweaks.
  + Added .gitignore.
  + Added more missing files.
  + Added all source code.
  + Generic OSS files added.
  + Initial commit on Github.

0.9.3 (4/6/2008)
  + Added "task completed" command.
  + Properly recognizes ncurses.

0.9.2 (4/3/2008)
  + Recognizes whether ncurses, flock is available.
  + "task" duplicated to "task_rel" for preparation of a fork.

0.9.1 (4/1/2008)
  + Blank attributes read are no longer written out.
  + Completed "task export" command.
  + Added configuration values to "task version" command.
  + Consolidated header files, removed unnecessary ones.

0.9.0 (3/23/2008)
  + flat source directory.
  + autoconf complete.
  + "task next".
  + "task stats".
  + "task export".
  + Rules-based colorization.

0.8.1 (1/28/2008) - 0.8.16 (3/13/2008)
  + autoconf conversion (many builds).

0.8.0 Polish (1/25/2008)
  + Code cleanup, reorganization.
  + "task overdue".
  + Add "age" column to list and long.
  + Use 'conf' for build, version tracking.
  + Add "/from/to/" description editing.

0.7.0 Multi-user, File handling, atomicity (1/8/2008)
  + Clean, publishable API reimplementation.
  + File locking.
  + retain deleted tasks.
  + "task info ID" report showing all metadata.
  + File format v2, including UUID.

[Development hiatus while planning for T, TDB API, new features and the future
of the project.  Seeded to two testers for feedback, suggestions.  Development
deliberately stopped to allow extended use of task, allowing command logging and
regular usage to determine which features were needed or unnecessary.]

0.6.0 Reports (12/27/2006)
  + "task history".
  + "task summary".
  + "task calendar".
  + due support.
  + Table sorting.

0.5.0 Multi-user support (12/10/2006)
  + Command logging.
  + "task usage" report.

0.4.0 Destructive / modification commands (12/3/2006)
  + "task delete" complete.
  + "task id ..." complete.
  + "task list ..." synonym for "task find ...".

0.3.0 Work in progress support (12/3/2006)
  + "task start" complete.
  + "task done" complete.
  + completed.data support.

0.2.0 Neutral commands (12/2/2006)
  + "task find" complete.
  + "task projects" complete.
  + "task tags" complete.

0.1.0 Constructive commands (12/1/2006)
  + "task add" complete.
  + completed.data support.
  + ~/.taskrc support.

0.0.1 Basic infrastructure (11/29/2006)
  + Command line parsing.
  + API layer.
  + Usage.

------ start -----------------------------------
<|MERGE_RESOLUTION|>--- conflicted
+++ resolved
@@ -1,22 +1,16 @@
 
 ------ current release ---------------------------
 
-<<<<<<< HEAD
 1.7.0 (?) ?
 
 
 ------ old releases ------------------------------
 
-1.6.0 (4/12/2009) 06062a96eb57d10dcd7fbe1edf968bb638a0b3a9
-=======
-1.6.1 (4/24/2009)
+1.6.1 (4/24/2009) 1b6faf57c998617024d0348a87b941a5d2ab2249
   + Fixed bug that caused new, first-time .taskrc files to be written without
     including the custom report labels (thanks to P.C. Shyamshankar).
 
------- old releases ------------------------------
-
-1.6.0 (4/12/2009)
->>>>>>> c4ec5989
+1.6.0 (4/12/2009) 06062a96eb57d10dcd7fbe1edf968bb638a0b3a9
   + Added support for new "append" command that adds more description text to
     an existing task.
   + Added support for the "weekdays" recurrence, which means a task can recur
