--- conflicted
+++ resolved
@@ -44,13 +44,10 @@
    /bin/sh in Ubuntu)
  + Fixed bug #579, which displayed incorrect counts when using the 'limit:N'
    filter (thanks to Thomas Sattler).
-<<<<<<< HEAD
+ + Fixed bug #580, where reusing the merge uri for autopush failed when the
+   uri was taken from taskrc.
  + Applied patch to fix bug #581, in which backslashes in annotations and
    descriptions caused problems (thanks to Itay Perl).
-=======
- + Fixed bug #580, where reusing the merge uri for autopush failed when the
-   uri was taken from taskrc
->>>>>>> ee77debf
 
 ------ old releases ------------------------------
 
