<<<<<<< HEAD
Welcome to Task 1.7.0.
=======
Welcome to Task 1.6.1.
>>>>>>> c4ec5989

Task has been built and tested on the following configurations:

  - OS X 10.4 Tiger
  - OS X 10.5 Leopard
  - Fedora Core 8
  - Fedora Core 9
  - Fedora Core 10
  - Ubuntu 7 Feisty Fawn
  - Ubuntu 8 Hardy Heron
  - Ubuntu 8.10 Intrepid Ibex
  - Ubuntu 9.04 Jaunty Jackalope
  - Solaris 10
  - Cygwin 1.5.25-14

While Task has undergone testing, bugs are sure to remain.  If you encounter a
bug, please contact me at task@beckingham.net.  Here is what you could do, in
order of increasing effort (to you) and usefulness (to me):

  - Do nothing.  Bug probably won't get fixed.

  - Send an email to task@beckingham.net, explaining what you saw.  The bug
    will be addressed, and a new release will be made.  You will be a hero.

  - Send an email, and a reproducible test case in the form of the few commands
    it takes to recreate the problem.  The bug will be addressed, and a new
    release will be made.  You will be a hero.

  - If you are a developer, send a patch that fixes the problem.  Your patch
    will be applied and tested, and a new release will be made.  You will be a
    hero.

Thank you.
<|MERGE_RESOLUTION|>--- conflicted
+++ resolved
@@ -1,8 +1,4 @@
-<<<<<<< HEAD
 Welcome to Task 1.7.0.
-=======
-Welcome to Task 1.6.1.
->>>>>>> c4ec5989
 
 Task has been built and tested on the following configurations:
 
