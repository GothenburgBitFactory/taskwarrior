name: checks

on:
  push:
    branches:
      - develop
  pull_request:
    types: [opened, reopened, synchronize]

jobs:
  clippy:
    runs-on: ubuntu-latest
    name: "Check & Clippy"

    steps:
      - uses: actions/checkout@v4

      - name: Cache cargo registry
        uses: actions/cache@v4
        with:
          path: ~/.cargo/registry
          key: ${{ runner.os }}-cargo-registry-${{ hashFiles('**/Cargo.lock') }}

      - name: Cache cargo build
        uses: actions/cache@v4
        with:
          path: target
          key: ${{ runner.os }}-cargo-build-target-${{ hashFiles('**/Cargo.lock') }}

      - uses: actions-rs/toolchain@v1
        with:
          toolchain: "1.73.0" # MSRV
          override: true

      - uses: actions-rs/cargo@v1.0.3
        with:
          command: check

      - run: rustup component add clippy

      - uses: actions-rs/clippy-check@v1
        with:
          token: ${{ secrets.GITHUB_TOKEN }}
          args: --all-features
          name: "Clippy Results"

  fmt:
    runs-on: ubuntu-latest
    name: "Formatting"
    steps:
      - uses: actions/checkout@v4

      - uses: actions-rs/toolchain@v1
        with:
          profile: minimal
          components: rustfmt
          toolchain: stable
          override: true

      - uses: actions-rs/cargo@v1.0.3
        with:
          command: fmt
<<<<<<< HEAD
          args: --all -- --check
=======
          args: --all -- --check

  codegen:
    runs-on: ubuntu-latest
    name: "codegen"
    steps:
      - uses: actions/checkout@v4

      - name: Cache cargo registry
        uses: actions/cache@v4
        with:
          path: ~/.cargo/registry
          key: ${{ runner.os }}-cargo-registry-${{ hashFiles('**/Cargo.lock') }}

      - name: Cache cargo build
        uses: actions/cache@v4
        with:
          path: target
          key: ${{ runner.os }}-cargo-build-target-${{ hashFiles('**/Cargo.lock') }}

      - uses: actions-rs/toolchain@v1
        with:
          toolchain: "1.73.0" # MSRV
          override: true

      - uses: actions-rs/cargo@v1.0.3
        with:
          command: xtask
          args: codegen

      - name: check for changes
        run: |
          if ! git diff; then
            echo "Generated code not up-to-date;
            run `cargo run --package xtask -- codegen` and commit the result";
            exit 1;
          fi
>>>>>>> 0f96fd31
<|MERGE_RESOLUTION|>--- conflicted
+++ resolved
@@ -60,44 +60,4 @@
       - uses: actions-rs/cargo@v1.0.3
         with:
           command: fmt
-<<<<<<< HEAD
-          args: --all -- --check
-=======
-          args: --all -- --check
-
-  codegen:
-    runs-on: ubuntu-latest
-    name: "codegen"
-    steps:
-      - uses: actions/checkout@v4
-
-      - name: Cache cargo registry
-        uses: actions/cache@v4
-        with:
-          path: ~/.cargo/registry
-          key: ${{ runner.os }}-cargo-registry-${{ hashFiles('**/Cargo.lock') }}
-
-      - name: Cache cargo build
-        uses: actions/cache@v4
-        with:
-          path: target
-          key: ${{ runner.os }}-cargo-build-target-${{ hashFiles('**/Cargo.lock') }}
-
-      - uses: actions-rs/toolchain@v1
-        with:
-          toolchain: "1.73.0" # MSRV
-          override: true
-
-      - uses: actions-rs/cargo@v1.0.3
-        with:
-          command: xtask
-          args: codegen
-
-      - name: check for changes
-        run: |
-          if ! git diff; then
-            echo "Generated code not up-to-date;
-            run `cargo run --package xtask -- codegen` and commit the result";
-            exit 1;
-          fi
->>>>>>> 0f96fd31
+          args: --all -- --check