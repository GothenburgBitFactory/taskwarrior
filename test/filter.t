#!/usr/bin/env python3
# -*- coding: utf-8 -*-
###############################################################################
#
<<<<<<< HEAD
# Copyright 2006 - 2021, Paul Beckingham, Federico Hernandez.
=======
# Copyright 2006 - 2021, Tomas Babej, Paul Beckingham, Federico Hernandez.
>>>>>>> 8174287f
#
# Permission is hereby granted, free of charge, to any person obtaining a copy
# of this software and associated documentation files (the "Software"), to deal
# in the Software without restriction, including without limitation the rights
# to use, copy, modify, merge, publish, distribute, sublicense, and/or sell
# copies of the Software, and to permit persons to whom the Software is
# furnished to do so, subject to the following conditions:
#
# The above copyright notice and this permission notice shall be included
# in all copies or substantial portions of the Software.
#
# THE SOFTWARE IS PROVIDED "AS IS", WITHOUT WARRANTY OF ANY KIND, EXPRESS
# OR IMPLIED, INCLUDING BUT NOT LIMITED TO THE WARRANTIES OF MERCHANTABILITY,
# FITNESS FOR A PARTICULAR PURPOSE AND NONINFRINGEMENT. IN NO EVENT SHALL
# THE AUTHORS OR COPYRIGHT HOLDERS BE LIABLE FOR ANY CLAIM, DAMAGES OR OTHER
# LIABILITY, WHETHER IN AN ACTION OF CONTRACT, TORT OR OTHERWISE, ARISING FROM,
# OUT OF OR IN CONNECTION WITH THE SOFTWARE OR THE USE OR OTHER DEALINGS IN THE
# SOFTWARE.
#
# https://www.opensource.org/licenses/mit-license.php
#
###############################################################################

import sys
import os
import unittest
import datetime
# Ensure python finds the local simpletap module
sys.path.append(os.path.dirname(os.path.abspath(__file__)))

from basetest import Task, TestCase


class TestFilter(TestCase):
    @classmethod
    def setUpClass(cls):
        cls.t = Task()

        cls.t("add project:A prio:H +tag one foo")
        cls.t("add project:A prio:H      two")
        cls.t("add project:A             three")
        cls.t("add           prio:H      four")
        cls.t("add                  +tag five")
        cls.t("add                       six foo")
        cls.t("add           prio:L      seven bar foo")

    def test_list(self):
        """filter - list"""
        code, out, err = self.t("list")

        self.assertIn("one", out)
        self.assertIn("two", out)
        self.assertIn("three", out)
        self.assertIn("four", out)
        self.assertIn("five", out)
        self.assertIn("six", out)
        self.assertIn("seven", out)

    def test_list_projectA(self):
        """filter - list project:A"""
        code, out, err = self.t("list project:A")

        self.assertIn("one", out)
        self.assertIn("two", out)
        self.assertIn("three", out)
        self.assertNotIn("four", out)
        self.assertNotIn("five", out)
        self.assertNotIn("six", out)
        self.assertNotIn("seven", out)

    def test_list_priorityH(self):
        """filter - list priority:H"""
        code, out, err = self.t("list priority:H")

        self.assertIn("one", out)
        self.assertIn("two", out)
        self.assertNotIn("three", out)
        self.assertIn("four", out)
        self.assertNotIn("five", out)
        self.assertNotIn("six", out)
        self.assertNotIn("seven", out)

    def test_list_priority(self):
        """filter - list priority:"""
        code, out, err = self.t("list priority:")

        self.assertNotIn("one", out)
        self.assertNotIn("two", out)
        self.assertIn("three", out)
        self.assertNotIn("four", out)
        self.assertIn("five", out)
        self.assertIn("six", out)
        self.assertNotIn("seven", out)

    def test_list_substring(self):
        """filter - list /foo/"""
        code, out, err = self.t("list /foo/")

        self.assertIn("one", out)
        self.assertNotIn("two", out)
        self.assertNotIn("three", out)
        self.assertNotIn("four", out)
        self.assertNotIn("five", out)
        self.assertIn("six", out)
        self.assertIn("seven", out)

    def test_list_double_substring(self):
        """filter - list /foo/ /bar/"""
        code, out, err = self.t("list /foo/ /bar/")

        self.assertNotIn("one", out)
        self.assertNotIn("two", out)
        self.assertNotIn("three", out)
        self.assertNotIn("four", out)
        self.assertNotIn("five", out)
        self.assertNotIn("six", out)
        self.assertIn("seven", out)

    def test_list_include_tag(self):
        """filter - list +tag"""
        code, out, err = self.t("list +tag")

        self.assertIn("one", out)
        self.assertNotIn("two", out)
        self.assertNotIn("three", out)
        self.assertNotIn("four", out)
        self.assertIn("five", out)
        self.assertNotIn("six", out)
        self.assertNotIn("seven", out)

    def test_list_exclude_tag(self):
        """filter - list -tag"""
        code, out, err = self.t("list -tag")

        self.assertNotIn("one", out)
        self.assertIn("two", out)
        self.assertIn("three", out)
        self.assertIn("four", out)
        self.assertNotIn("five", out)
        self.assertIn("six", out)
        self.assertIn("seven", out)

    def test_list_non_existing_tag(self):
        """filter - list -missing"""
        code, out, err = self.t("list -missing")

        self.assertIn("one", out)
        self.assertIn("two", out)
        self.assertIn("three", out)
        self.assertIn("four", out)
        self.assertIn("five", out)
        self.assertIn("six", out)
        self.assertIn("seven", out)

    def test_list_mutually_exclusive_tag(self):
        """filter - list +tag -tag"""
        code, out, err = self.t.runError("list +tag -tag")

        self.assertNotIn("one", out)
        self.assertNotIn("two", out)
        self.assertNotIn("three", out)
        self.assertNotIn("four", out)
        self.assertNotIn("five", out)
        self.assertNotIn("six", out)
        self.assertNotIn("seven", out)

    def test_list_projectA_priorityH(self):
        """filter - list project:A priority:H"""
        code, out, err = self.t("list project:A priority:H")

        self.assertIn("one", out)
        self.assertIn("two", out)
        self.assertNotIn("three", out)
        self.assertNotIn("four", out)
        self.assertNotIn("five", out)
        self.assertNotIn("six", out)
        self.assertNotIn("seven", out)

    def test_list_projectA_priority(self):
        """filter - list project:A priority:"""
        code, out, err = self.t("list project:A priority:")

        self.assertNotIn("one", out)
        self.assertNotIn("two", out)
        self.assertIn("three", out)
        self.assertNotIn("four", out)
        self.assertNotIn("five", out)
        self.assertNotIn("six", out)
        self.assertNotIn("seven", out)

    def test_list_projectA_substring(self):
        """filter - list project:A /foo/"""
        code, out, err = self.t("list project:A /foo/")

        self.assertIn("one", out)
        self.assertNotIn("two", out)
        self.assertNotIn("three", out)
        self.assertNotIn("four", out)
        self.assertNotIn("five", out)
        self.assertNotIn("six", out)
        self.assertNotIn("seven", out)

    def test_list_projectA_tag(self):
        """filter - list project:A +tag"""
        code, out, err = self.t("list project:A +tag")

        self.assertIn("one", out)
        self.assertNotIn("two", out)
        self.assertNotIn("three", out)
        self.assertNotIn("four", out)
        self.assertNotIn("five", out)
        self.assertNotIn("six", out)
        self.assertNotIn("seven", out)

    def test_list_projectA_priorityH_substring(self):
        """filter - list project:A priority:H /foo/"""
        code, out, err = self.t("list project:A priority:H /foo/")

        self.assertIn("one", out)
        self.assertNotIn("two", out)
        self.assertNotIn("three", out)
        self.assertNotIn("four", out)
        self.assertNotIn("five", out)
        self.assertNotIn("six", out)
        self.assertNotIn("seven", out)

    def test_list_projectA_priorityH_tag(self):
        """filter - list project:A priority:H +tag"""
        code, out, err = self.t("list project:A priority:H +tag")

        self.assertIn("one", out)
        self.assertNotIn("two", out)
        self.assertNotIn("three", out)
        self.assertNotIn("four", out)
        self.assertNotIn("five", out)
        self.assertNotIn("six", out)
        self.assertNotIn("seven", out)

    def test_list_projectA_priorityH_substring_tag(self):
        """filter - list project:A priority:H /foo/ +tag"""
        code, out, err = self.t("list project:A priority:H /foo/ +tag")

        self.assertIn("one", out)
        self.assertNotIn("two", out)
        self.assertNotIn("three", out)
        self.assertNotIn("four", out)
        self.assertNotIn("five", out)
        self.assertNotIn("six", out)
        self.assertNotIn("seven", out)

    def test_list_projectA_priorityH_substring_tag_substring(self):
        """filter - list project:A priority:H /foo/ +tag /baz/"""
        code, out, err = self.t.runError("list project:A priority:H /foo/ +tag /baz/")

        self.assertNotIn("one", out)
        self.assertNotIn("two", out)
        self.assertNotIn("three", out)
        self.assertNotIn("four", out)
        self.assertNotIn("five", out)
        self.assertNotIn("six", out)
        self.assertNotIn("seven", out)

    def test_regex_list_project(self):
        """filter - rc.regex:on list project ~ '[A-Z]'"""
        code, out, err = self.t("rc.regex:on list project ~ \\'[A-Z]\\'")

        self.assertIn("one", out)
        self.assertIn("two", out)
        self.assertIn("three", out)
        self.assertNotIn("four", out)
        self.assertNotIn("five", out)
        self.assertNotIn("six", out)
        self.assertNotIn("seven", out)

    def test_regex_list_project_any(self):
        """filter - rc.regex:on list project~."""
        code, out, err = self.t("rc.regex:on list project ~ .")

        self.assertIn("one", out)
        self.assertIn("two", out)
        self.assertIn("three", out)
        self.assertNotIn("four", out)
        self.assertNotIn("five", out)
        self.assertNotIn("six", out)
        self.assertNotIn("seven", out)

    def test_regex_list_substring(self):
        """filter - rc.regex:on list /fo{2}/"""
        code, out, err = self.t("rc.regex:on list /fo{2}/")

        self.assertIn("one", out)
        self.assertNotIn("two", out)
        self.assertNotIn("three", out)
        self.assertNotIn("four", out)
        self.assertNotIn("five", out)
        self.assertIn("six", out)
        self.assertIn("seven", out)

    def test_regex_list_double_substring_wildcard(self):
        """filter - rc.regex:on list /f../ /b../"""
        code, out, err = self.t("rc.regex:on list /f../ /b../")

        self.assertNotIn("one", out)
        self.assertNotIn("two", out)
        self.assertNotIn("three", out)
        self.assertNotIn("four", out)
        self.assertNotIn("five", out)
        self.assertNotIn("six", out)
        self.assertIn("seven", out)

    def test_regex_list_substring_startswith(self):
        """filter - rc.regex:on list /^s/"""
        code, out, err = self.t("rc.regex:on list /^s/")

        self.assertNotIn("one", out)
        self.assertNotIn("two", out)
        self.assertNotIn("three", out)
        self.assertNotIn("four", out)
        self.assertNotIn("five", out)
        self.assertIn("six", out)
        self.assertIn("seven", out)

    def test_regex_list_substring_wildcard_startswith(self):
        """filter - rc.regex:on list /^.i/"""
        code, out, err = self.t("rc.regex:on list /^.i/")

        self.assertNotIn("one", out)
        self.assertNotIn("two", out)
        self.assertNotIn("three", out)
        self.assertNotIn("four", out)
        self.assertIn("five", out)
        self.assertIn("six", out)
        self.assertNotIn("seven", out)

    def test_regex_list_substring_or(self):
        """filter - rc.regex:on list /two|five/"""
        code, out, err = self.t("rc.regex:on list /two|five/")

        self.assertNotIn("one", out)
        self.assertIn("two", out)
        self.assertNotIn("three", out)
        self.assertNotIn("four", out)
        self.assertIn("five", out)
        self.assertNotIn("six", out)
        self.assertNotIn("seven", out)


class TestFilterDue(TestCase):
    def setUp(self):
        self.t = Task()

        self.t.config("due",        "4")
        self.t.config("dateformat", "m/d/Y")

        just = datetime.datetime.now() + datetime.timedelta(days=3)
        almost = datetime.datetime.now() + datetime.timedelta(days=5)
        # NOTE: %-m and %-d are unix only
        self.just = just.strftime("%-m/%-d/%Y")
        self.almost = almost.strftime("%-m/%-d/%Y")

    def test_due_filter(self):
        """due tasks filtered correctly"""

        self.t("add one due:{0}".format(self.just))
        self.t("add two due:{0}".format(self.almost))
        self.t("add three due:today")

        code, out, err = self.t("list due:today")
        self.assertNotIn("one", out)
        self.assertNotIn("two", out)
        self.assertIn("three", out)

        code, out, err = self.t("list due.is:today")
        self.assertNotIn("one", out)
        self.assertNotIn("two", out)
        self.assertIn("three", out)


class TestBug1110(TestCase):
    def setUp(self):
        self.t = Task()

    def test_status_is_case_insensitive(self):
        """filter - status:Completed / status:completed - behave the same"""
        self.t("add ToBeCompleted")
        self.t("1 done")

        code, out, err = self.t("all status:Completed")
        self.assertIn("ToBeCompleted", out)

        code, out, err = self.t("all status:completed")
        self.assertIn("ToBeCompleted", out)


class TestBug480A(TestCase):
    @classmethod
    def setUpClass(cls):
        cls.t = Task()

        cls.t.config("defaultwidth", "0")

        cls.t("add one +ordinary")
        cls.t("add two +@strange")

    def test_long_plus_ordinary(self):
        """filter '@' in tags breaks filters: +ordinary"""
        code, out, err = self.t("long +ordinary")
        self.assertIn("one", out)
        self.assertNotIn("two", out)

    def test_long_minus_ordinary(self):
        """filter '@' in tags breaks filters: -ordinary"""
        code, out, err = self.t("long -ordinary")
        self.assertNotIn("one", out)
        self.assertIn("two", out)

    def test_long_plus_at_strange(self):
        """filter '@' in tags breaks filters: +@strange"""
        code, out, err = self.t("long +@strange")
        self.assertNotIn("one", out)
        self.assertIn("two", out)

    def test_long_minus_at_strange(self):
        """filter '@' in tags breaks filters: -@strange"""
        code, out, err = self.t("long -@strange")
        self.assertIn("one", out)
        self.assertNotIn("two", out)


class TestEmptyFilter(TestCase):
    def setUp(self):
        self.t = Task()

    def test_empty_filter_warning(self):
        """Modify tasks with no filter."""

        self.t("add foo")
        self.t("add bar")

        code, out, err = self.t.runError("modify rc.allow.empty.filter=yes rc.confirmation=no priority:H")
        self.assertIn("Command prevented from running.", err)

    def test_empty_filter_error(self):
        """Modify tasks with no filter, and disallowed confirmation."""

        self.t("add foo")
        self.t("add bar")

        code, out, err = self.t.runError("modify rc.allow.empty.filter=no priority:H")
        self.assertIn("You did not specify a filter, and with the 'allow.empty.filter' value, no action is taken.", err)


class TestFilterPrefix(TestCase):
    @classmethod
    def setUpClass(cls):
        """Executed once before any test in the class"""
        cls.t = Task()
        cls.t.config("verbose", "nothing")

        cls.t('add project:foo.uno  priority:H +tag "one foo"'      )
        cls.t('add project:foo.dos  priority:H      "two"'          )
        cls.t('add project:foo.tres                 "three"'        )
        cls.t('add project:bar.uno  priority:H      "four"'         )
        cls.t('add project:bar.dos             +tag "five"'         )
        cls.t('add project:bar.tres                 "six foo"'      )
        cls.t('add project:bazuno                   "seven bar foo"')
        cls.t('add project:bazdos                   "eight bar foo"')

    def test_list_all(self):
        """No filter shows all tasks."""
        code, out, err = self.t('list')
        self.assertIn('one', out)
        self.assertIn('two', out)
        self.assertIn('three', out)
        self.assertIn('four', out)
        self.assertIn('five', out)
        self.assertIn('six', out)
        self.assertIn('seven', out)
        self.assertIn('eight', out)

    def test_list_project_foo(self):
        """Filter on project name."""
        code, out, err = self.t('list project:foo')
        self.assertIn('one', out)
        self.assertIn('two', out)
        self.assertIn('three', out)
        self.assertNotIn('four', out)
        self.assertNotIn('five', out)
        self.assertNotIn('six', out)
        self.assertNotIn('seven', out)
        self.assertNotIn('eight', out)

    def test_list_project_not_foo(self):
        """Filter on not project name."""
        code, out, err = self.t('list project.not:foo')
        self.assertNotIn('one', out)
        self.assertNotIn('two', out)
        self.assertNotIn('three', out)
        self.assertIn('four', out)
        self.assertIn('five', out)
        self.assertIn('six', out)
        self.assertIn('seven', out)
        self.assertIn('eight', out)

    def test_list_project_startswith_bar(self):
        """Filter on project name start."""
        code, out, err = self.t('list project.startswith:bar')
        self.assertNotIn('one', out)
        self.assertNotIn('two', out)
        self.assertNotIn('three', out)
        self.assertIn('four', out)
        self.assertIn('five', out)
        self.assertIn('six', out)
        self.assertNotIn('seven', out)
        self.assertNotIn('eight', out)

    def test_list_project_ba(self):
        """Filter on project partial match."""
        code, out, err = self.t('list project:ba')
        self.assertNotIn('one', out)
        self.assertNotIn('two', out)
        self.assertNotIn('three', out)
        self.assertIn('four', out)
        self.assertIn('five', out)
        self.assertIn('six', out)
        self.assertIn('seven', out)
        self.assertIn('eight', out)

    def test_list_description_has_foo(self):
        """Filter on description pattern."""
        code, out, err = self.t('list description.has:foo')
        self.assertIn('one', out)
        self.assertNotIn('two', out)
        self.assertNotIn('three', out)
        self.assertNotIn('four', out)
        self.assertNotIn('five', out)
        self.assertIn('six', out)
        self.assertIn('seven', out)
        self.assertIn('eight', out)


class TestBug480B(TestCase):
    def setUp(self):
        self.t = Task()

        self.t.config("defaultwidth", "0")

        self.t("add one +t1")
        self.t("add two +t2")
        self.t("add three +t3")

    def test_numbered_tags(self):
        """filter '-t1 -t2' doesn't work"""
        code, out, err = self.t("list -t1")
        self.assertNotIn("one", out)
        self.assertIn("two", out)
        self.assertIn("three", out)

        code, out, err = self.t("list -t1 -t2")
        self.assertNotIn("one", out)
        self.assertNotIn("two", out)
        self.assertIn("three", out)

        code, out, err = self.t.runError("list -t1 -t2 -t3")
        self.assertIn("No matches", err)
        self.assertNotIn("one", out)
        self.assertNotIn("two", out)
        self.assertNotIn("three", out)

    def test_numbered_at_tags(self):
        """filter '-t1 -t2' doesn't work when '@' characters are involved"""
        self.t("1 modify +@1")
        self.t("2 modify +@2")
        self.t("3 modify +@3")

        code, out, err = self.t("list -@1")
        self.assertNotIn("one", out)
        self.assertIn("two", out)
        self.assertIn("three", out)

        code, out, err = self.t("list -@1 -@2")
        self.assertNotIn("one", out)
        self.assertNotIn("two", out)
        self.assertIn("three", out)

        code, out, err = self.t.runError("list -@1 -@2 -@3")
        self.assertIn("No matches", err)
        self.assertNotIn("one", out)
        self.assertNotIn("two", out)
        self.assertNotIn("three", out)

    def test_numbered_at_tags_punctuation(self):
        """filter '-t1 -t2' doesn't work with '@' characters and punctuation"""
        self.t("1 modify +@foo.1")
        self.t("2 modify +@foo.2")
        self.t("3 modify +@foo.3")

        code, out, err = self.t("list -@foo.1")
        self.assertNotIn("one", out)
        self.assertIn("two", out)
        self.assertIn("three", out)

        code, out, err = self.t("list -@foo.1 -@foo.2")
        self.assertNotIn("one", out)
        self.assertNotIn("two", out)
        self.assertIn("three", out)

        code, out, err = self.t.runError("list -@foo.1 -@foo.2 -@foo.3")
        self.assertIn("No matches", err)
        self.assertNotIn("one", out)
        self.assertNotIn("two", out)
        self.assertNotIn("three", out)


class TestBug485(TestCase):
    @classmethod
    def setUp(cls):
        cls.t = Task()

        cls.t.config("verbose", "nothing")

        cls.t("add one due:tomorrow recur:monthly")
        cls.t("add two due:tomorrow recur:1month")

    def test_filter_recur_monthly(self):
        """filter 'recur:monthly' doesn't list monthly tasks"""
        code, out, err = self.t("list recur:monthly")
        self.assertIn("one", out)
        self.assertIn("two", out)

    def test_filter_recur_1month(self):
        """filter 'recur:1month' doesn't list monthly tasks"""
        code, out, err = self.t("list recur:1month")
        self.assertIn("one", out)
        self.assertIn("two", out)


class TestBug489(TestCase):
    @classmethod
    def setUp(cls):
        cls.t = Task()

    def test_filter_tagless_tasks(self):
        """tags.none: filters tagless tasks"""
        self.t("add with +tag")
        self.t("add without")

        code, out, err = self.t("list tags.none:")
        self.assertNotIn("with ", out)
        self.assertIn("without", out)


class TestBug1600(TestCase):
    def setUp(self):
        self.t = Task()

    @unittest.expectedFailure
    def test_filter_plus_in_descriptions(self):
        """filter - description contains +"""
        self.t("add foobar1")
        self.t("add foobar2")
        self.t("add foobar+")

        code, out, err = self.t("all")
        self.assertIn("foobar+", out)
        self.assertIn("foobar1", out)
        self.assertIn("foobar2", out)

        code, out, err = self.t(r"all description.contains:\'foobar\\+\'")
        self.assertIn("foobar+", out)
        self.assertNotIn("foobar1", out)
        self.assertNotIn("foobar2", out)

    def test_filter_question_in_descriptions(self):
        """filter - description contains ? """
        self.t("add foobar1")
        self.t("add foo?bar")

        code, out, err = self.t("all")
        self.assertIn("foobar1", out)
        self.assertIn("foo?bar", out)

        code, out, err = self.t("all description.contains:'foo\\?bar'")
        self.assertIn("foo?bar", out)
        self.assertNotIn("foobar1", out)

    def test_filter_brackets_in_descriptions(self):
        """filter - description contains [] """
        self.t("add [foobar1]")
        self.t("add [foobar2]")

        code, out, err = self.t("all")
        self.assertIn("[foobar1]", out)
        self.assertIn("[foobar2]", out)

        code, out, err = self.t("all description.contains:'\\[foobar1\\]'")
        self.assertIn("[foobar1]", out)
        self.assertNotIn("[foobar2]", out)


class TestBug1656(TestCase):
    def setUp(self):
        self.t = Task()

    def test_report_filter_parenthesized(self):
        """default report filter parenthesized"""
        self.t('add task1 +work')
        self.t('add task2 +work')
        self.t('1 done')

        # Sanity check, next does not display completed tasks
        code, out, err = self.t("next")
        self.assertNotIn("task1", out)
        self.assertIn("task2", out)

        # The or in the filter should not cause ignoring the implicit
        # report filter
        code, out, err = self.t("next +home or +work")
        self.assertNotIn("task1", out)
        self.assertIn("task2", out)


class TestRange(TestCase):
    def setUp(self):
        """Executed before each test in the class"""
        self.t = Task()

    def test_date_range(self):
        """Verify tasks can be selected by dates ranges"""
        self.t("add one   due:2009-08-01")
        self.t("add two   due:2009-08-03")
        self.t("add three due:2009-08-05")

        code, out, err = self.t("due.after:2009-08-02 due.before:2009-08-05 ls")
        self.assertNotIn("one", out)
        self.assertIn("two", out)
        self.assertNotIn("three", out)


class TestHasHasnt(TestCase):
    def setUp(self):
        """Executed before each test in the class"""
        self.t = Task()

    def test_has_hasnt(self):
        """Verify the 'has' and 'hasnt' attribute modifiers"""
        self.t("add foo")              # 1
        self.t("add foo")              # 2
        self.t("2 annotate bar")
        self.t("add foo")              # 3
        self.t("3 annotate bar")
        self.t("3 annotate baz")
        self.t("add bar")              # 4
        self.t("add bar")              # 5
        self.t("5 annotate foo")
        self.t("add bar")              # 6
        self.t("6 annotate foo")
        self.t("6 annotate baz")
        self.t("add one")              # 7
        self.t("7 annotate two")
        self.t("7 annotate three")

        code, out, err = self.t("description.has:foo long")
        self.assertIn("\n 1", out)
        self.assertIn("\n 2", out)
        self.assertIn("\n 3", out)
        self.assertNotIn("\n 4", out)
        self.assertIn("\n 5", out)
        self.assertIn("\n 6", out)
        self.assertNotIn("\n 7", out)

        code, out, err = self.t("description.hasnt:foo long")
        self.assertNotIn("\n 1", out)
        self.assertNotIn("\n 2", out)
        self.assertNotIn("\n 3", out)
        self.assertIn("\n 4", out)
        self.assertNotIn("\n 5", out)
        self.assertNotIn("\n 6", out)
        self.assertIn("\n 7", out)


class TestBefore(TestCase):
    @classmethod
    def setUpClass(cls):
        """Executed once before any test in the class"""
        cls.t = Task()
        cls.t('add foo entry:2008-12-22 start:2008-12-22')
        cls.t('add bar entry:2009-04-17 start:2009-04-17')

    def test_correctly_recorded_start(self):
        """Verify start dates properly recorded"""
        code, out, err = self.t("_get 1.start")
        self.assertEqual(out, "2008-12-22T00:00:00\n")

        code, out, err = self.t("_get 2.start")
        self.assertEqual(out, "2009-04-17T00:00:00\n")

    def test_before_none(self):
        """Verify start.before:2008-12-01 yields nothing"""
        code, out, err = self.t("start.before:2008-12-01 _ids")
        self.assertNotIn("1", out)
        self.assertNotIn("2", out)

    def test_after_none(self):
        """Verify start.after:2009-05-01 yields nothing"""
        code, out, err = self.t("start.after:2009-05-01 _ids")
        self.assertNotIn("1", out)
        self.assertNotIn("2", out)

    def test_before_a(self):
        """Verify start.before:2009-01-01 yields '1'"""
        code, out, err = self.t("start.before:2009-01-01 _ids")
        self.assertIn("1", out)
        self.assertNotIn("2", out)

    def test_before_b(self):
        """Verify start.before:2009-05-01 yields '1' and '2'"""
        code, out, err = self.t("start.before:2009-05-01 _ids")
        self.assertIn("1", out)
        self.assertIn("2", out)

    def test_after_a(self):
        """Verify start.after:2008-12-01 yields '1' and '2'"""
        code, out, err = self.t("start.after:2008-12-01 _ids")
        self.assertIn("1", out)
        self.assertIn("2", out)

    def test_after_b(self):
        """Verify start.after:2009-01-01 yields '2'"""
        code, out, err = self.t("start.after:2009-01-01 _ids")
        self.assertNotIn("1", out)
        self.assertIn("2", out)


class TestBy(TestCase):
    def setUp(self):
        self.t = Task()

    def test_by_eoy_includes_eoy(self):
        """ Verify by-end-of-year includes task due *at* end-of-year """
        self.t("add zero due:eoy")

        code, out, err = self.t("due.by:eoy")
        self.assertIn("zero", out)

    def test_by_tomorrow_includes_tomorrow(self):
        """ Verify that by-tomorrow also includes tomorrow itself """
        self.t.faketime("2021-07-16 21:00:00")
        self.t("add zero due:2021-07-17")

        code, out, err = self.t("due.by:tomorrow")
        self.assertIn("zero", out)

    def test_by_yesterday_does_not_include_today(self):
        """ Verify that by-yesterday does not include today """
        self.t("add zero")

        code, out, err = self.t.runError("entry.by:yesterday")
        self.assertIn("No matches", err)
        self.assertNotIn("zero", out)


class Test1424(TestCase):
    def setUp(self):
        self.t = Task()

    def test_1824_days(self):
        """1424: Check that due:1824d works"""
        self.t('add foo due:1824d')
        code, out, err = self.t('_get 1.due.year')
        # NOTE This test has a possible race condition when run "during" EOY.
        # If Taskwarrior is executed at 23:59:59 on new year's eve and the
        # python code below runs at 00:00:00 on new year's day, the two will
        # disagree on the proper year. Using libfaketime with a frozen time
        # or the date set to $year-01-01 might be a good idea here.
        plus_1824d = datetime.datetime.today() + datetime.timedelta(days=1824)
        self.assertEqual(out, "%d\n" % (plus_1824d.year))

    def test_3648_days(self):
        """1424: Check that due:3648d works"""
        self.t('add foo due:3648d')
        code, out, err = self.t('_get 1.due.year')
        # NOTE This test has a possible race condition when run "during" EOY.
        # If Taskwarrior is executed at 23:59:59 on new year's eve and the
        # python code below runs at 00:00:00 on new year's day, the two will
        # disagree on the proper year. Using libfaketime with a frozen time
        # or the date set to $year-01-01 might be a good idea here.
        plus_3648d = datetime.datetime.today() + datetime.timedelta(days=3648)
        self.assertEqual(out, "%d\n" % (plus_3648d.year))


# TODO This does not look right, it adds one task, exports it, and checks the UUID.
#      The 'uuid:' filter could be ignored, and this test might pass.
class Test1452(TestCase):
    def setUp(self):
        self.t = Task()
        self.t('add task')
        self.task_uuid = self.t.export_one()['uuid']

    def test_get_task_by_uuid_with_prefix(self):
        """1452: Tries to filter task simply by its uuid, using uuid: prefix."""
        output = self.t.export_one('uuid:%s' % self.task_uuid)

        # Sanity check it is the correct one
        self.assertEqual(output['uuid'], self.task_uuid)

    def test_get_task_by_uuid_without_prefix(self):
        """1452: Tries to filter task simply by its uuid, without using uuid: prefix."""
        output = self.t.export_one(self.task_uuid)

        # Sanity check it is the correct one
        self.assertEqual(output['uuid'], self.task_uuid)


class TestBug1456(TestCase):
    def setUp(self):
        """Executed before each test in the class"""
        self.t = Task()

    def test_quoted_expressions(self):
        """1456: Verify that a multi-term quoted filter expression works"""
        self.t("add zero")
        self.t("add one")
        self.t("add two")

        code, out, err = self.t("'/one/ or /two/' list")
        self.assertNotIn("zero", out)
        self.assertIn("one", out)
        self.assertIn("two", out)


class Test1468(TestCase):
    def setUp(self):
        self.t = Task()
        self.t('add project:home buy milk')
        self.t('add project:home mow the lawn')

    def test_single_attribute_filter(self):
        """1468: Single attribute filter (project:home)"""
        code, out, err = self.t('list project:home')
        self.assertEqual(0, code, "Exit code was non-zero ({0})".format(code))
        self.assertIn('buy milk', out)
        self.assertIn('mow the lawn', out)

    def test_attribute_and_search_filter(self):
        """1468: Attribute and implicit search filter (project:home /lawn/)"""
        code, out, err = self.t('list project:home /lawn/')
        self.assertEqual(0, code, "Exit code was non-zero ({0})".format(code))
        self.assertNotIn('buy milk', out)
        self.assertIn('mow the lawn', out)


class TestBug1521(TestCase):
    @classmethod
    def setUpClass(cls):
        """Executed once before any test in the class"""
        cls.t = Task()
        cls.t.config("verbose", "nothing")
        cls.t("add one project:WORK")
        cls.t("add two project:HOME")

    def setUp(self):
        """Executed before each test in the class"""

    def test_project_inequality(self):
        """1521: Verify that 'project.not' works"""
        code, out, err = self.t("project.not:WORK list")
        self.assertNotIn("one", out)
        self.assertIn("two", out)

    def test_project_not_equal(self):
        """1521: Verify that 'project !=' works"""
        code, out, err = self.t("project != WORK list")
        self.assertNotIn("one", out)
        self.assertIn("two", out)


class TestBug1609(TestCase):
    def setUp(self):
        """Executed before each test in the class"""
        self.t = Task()

    def test_urgency_comparison(self):
        """1609: Test that urgency is filterable"""
        self.t("add one project:P due:yesterday +tag1 +tag2")
        self.t("add two")

        code, out, err = self.t("'urgency<10' next")
        self.assertNotIn("one", out)
        self.assertIn("two", out)


@unittest.expectedFailure
class TestBug1630(TestCase):
    def setUp(self):
        """Executed before each test in the class"""
        self.t = Task()
        self.t("add zero")
        self.t("add one due:7d")
        self.t("add two due:10d")

    def test_attribute_modifier_with_duration(self):
        """1630: Verify that 'due.before:9d' is correctly interpreted"""
        code, out, err = self.t("due.before:9d list rc.verbose:nothing")
        self.assertNotIn("zero", out)
        self.assertIn("one", out)
        self.assertNotIn("two", out)

    def test_attribute_no_modifier_with_duration(self):
        """1630: Verify that 'due:7d' is correctly interpreted"""
        code, out, err = self.t("due:7d list rc.verbose:nothing")
        self.assertNotIn("zero", out)
        self.assertIn("one", out)
        self.assertNotIn("two", out)


class Test1634(TestCase):
    def setUp(self):
        self.t = Task()

        # Setup some tasks due on 2015-07-07
        self.t('add due:2015-07-07T00:00:00 ON1')
        self.t('add due:2015-07-07T14:34:56 ON2')
        self.t('add due:2015-07-07T23:59:59 ON3')

        # Setup some tasks not due on 2015-07-07
        self.t('add due:2015-07-06T23:59:59 OFF4')
        self.t('add due:2015-07-08T00:00:00 OFF5')
        self.t('add due:2015-07-08T00:00:01 OFF6')
        self.t('add due:2015-07-06T00:00:00 OFF7')

    def test_due_match_not_exact(self):
        """1634: Test that due:<date> matches any task that date."""
        code, out, err = self.t('due:2015-07-07 minimal')

        # Asswer that only tasks ON the date are listed.
        self.assertIn("ON1", out)
        self.assertIn("ON2", out)
        self.assertIn("ON3", out)

        # Assert that tasks on other dates are not listed.
        self.assertNotIn("OFF4", out)
        self.assertNotIn("OFF5", out)
        self.assertNotIn("OFF6", out)
        self.assertNotIn("OFF7", out)

    def test_due_not_match_not_exact(self):
        """1634: Test that due.not:<date> does not match any task that date."""
        code, out, err = self.t('due.not:2015-07-07 minimal')

        # Assert that task ON the date are not listed.
        self.assertNotIn("ON1", out)
        self.assertNotIn("ON2", out)
        self.assertNotIn("ON3", out)

        # Assert that tasks on other dates are listed.
        self.assertIn("OFF4", out)
        self.assertIn("OFF5", out)
        self.assertIn("OFF6", out)
        self.assertIn("OFF7", out)


class TestBug1915(TestCase):
    def setUp(self):
        """Executed before each test in the class"""
        self.t = Task()
        self.t("add project:A thingA")
        self.t("add project:B thingB")
        self.t("add project:C thingC")

    def test_complex_and_or_query_variant_one(self):
        """1915: Make sure parser handles complex and-or queries correctly (1)"""
        code, out, err = self.t("rc.verbose:nothing '(project:A or project:B) and status:pending' all")
        self.assertIn("thingA", out)
        self.assertIn("thingB", out)
        self.assertNotIn("thingC", out)

    def test_complex_and_or_query_variant_two(self):
        """1915: Make sure parser handles complex and-or queries correctly (2)"""
        code, out, err = self.t("rc.verbose:nothing '( project:A or project:B ) and status:pending' all")
        self.assertIn("thingA", out)
        self.assertIn("thingB", out)
        self.assertNotIn("thingC", out)

    @unittest.expectedFailure
    def test_complex_and_or_query_variant_three(self):
        """1915: Make sure parser handles complex and-or queries correctly (3)"""
        code, out, err = self.t("rc.verbose:nothing 'status:pending and (project:A or project:B)' all")
        self.assertIn("thingA", out)
        self.assertIn("thingB", out)
        self.assertNotIn("thingC", out)

    @unittest.expectedFailure
    def test_complex_and_or_query_variant_four(self):
        """1915: Make sure parser handles complex and-or queries correctly (4)"""
        code, out, err = self.t("rc.verbose:nothing 'status:pending and ( project:A or project:B )' all")
        self.assertIn("thingA", out)
        self.assertIn("thingB", out)
        self.assertNotIn("thingC", out)

    def test_complex_and_or_query_variant_five(self):
        """1915: Make sure parser handles complex and-or queries correctly (5)"""
        code, out, err = self.t("rc.verbose:nothing status:pending and '(project:A or project:B)' all")
        self.assertIn("thingA", out)
        self.assertIn("thingB", out)
        self.assertNotIn("thingC", out)

    def test_complex_and_or_query_variant_six(self):
        """1915: Make sure parser handles complex and-or queries correctly (6)"""
        code, out, err = self.t("rc.verbose:nothing status:pending and '( project:A or project:B )' all")
        self.assertIn("thingA", out)
        self.assertIn("thingB", out)
        self.assertNotIn("thingC", out)

    def test_complex_and_or_query_variant_seven(self):
        """1915: Make sure parser handles complex and-or queries correctly (7)"""
        code, out, err = self.t("rc.verbose:nothing status:pending and \\( project:A or project:B \\) all")
        self.assertIn("thingA", out)
        self.assertIn("thingB", out)
        self.assertNotIn("thingC", out)

<<<<<<< HEAD
=======
    @unittest.expectedFailure
>>>>>>> 8174287f
    def test_complex_and_or_query_variant_eight(self):
        """1915: Make sure parser handles complex and-or queries correctly (8)"""
        code, out, err = self.t("rc.verbose:nothing status:pending and \\(project:A or project:B\\) all")
        self.assertIn("thingA", out)
        self.assertIn("thingB", out)
        self.assertNotIn("thingC", out)

<<<<<<< HEAD
=======

class Test2577(TestCase):
    def setUp(self):
        self.t = Task()

    def test_filtering_for_datetime_like(self):
        """2577: Check that filtering for datetime-like project names works"""
        self.t('add one pro:sat')  # looks like "saturday"
        self.t('add two pro:whatever')

        # This should not fail (fails on 2.5.3)
        code, out, err = self.t('pro:sat')

        # Assert expected output, but the crucial part of this test is success
        # of the call above
        self.assertIn("one", out)


>>>>>>> 8174287f
if __name__ == "__main__":
    from simpletap import TAPTestRunner
    unittest.main(testRunner=TAPTestRunner())

# vim: ai sts=4 et sw=4 ft=python<|MERGE_RESOLUTION|>--- conflicted
+++ resolved
@@ -2,11 +2,7 @@
 # -*- coding: utf-8 -*-
 ###############################################################################
 #
-<<<<<<< HEAD
-# Copyright 2006 - 2021, Paul Beckingham, Federico Hernandez.
-=======
 # Copyright 2006 - 2021, Tomas Babej, Paul Beckingham, Federico Hernandez.
->>>>>>> 8174287f
 #
 # Permission is hereby granted, free of charge, to any person obtaining a copy
 # of this software and associated documentation files (the "Software"), to deal
@@ -663,7 +659,6 @@
     def setUp(self):
         self.t = Task()
 
-    @unittest.expectedFailure
     def test_filter_plus_in_descriptions(self):
         """filter - description contains +"""
         self.t("add foobar1")
@@ -999,7 +994,6 @@
         self.assertIn("two", out)
 
 
-@unittest.expectedFailure
 class TestBug1630(TestCase):
     def setUp(self):
         """Executed before each test in the class"""
@@ -1128,10 +1122,7 @@
         self.assertIn("thingB", out)
         self.assertNotIn("thingC", out)
 
-<<<<<<< HEAD
-=======
     @unittest.expectedFailure
->>>>>>> 8174287f
     def test_complex_and_or_query_variant_eight(self):
         """1915: Make sure parser handles complex and-or queries correctly (8)"""
         code, out, err = self.t("rc.verbose:nothing status:pending and \\(project:A or project:B\\) all")
@@ -1139,8 +1130,6 @@
         self.assertIn("thingB", out)
         self.assertNotIn("thingC", out)
 
-<<<<<<< HEAD
-=======
 
 class Test2577(TestCase):
     def setUp(self):
@@ -1159,7 +1148,6 @@
         self.assertIn("one", out)
 
 
->>>>>>> 8174287f
 if __name__ == "__main__":
     from simpletap import TAPTestRunner
     unittest.main(testRunner=TAPTestRunner())
