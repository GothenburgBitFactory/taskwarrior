###############################################################################
# taskwarrior - a command line task list manager.
#
<<<<<<< HEAD
# Copyright 2006 - 2021, Paul Beckingham, Federico Hernandez.
=======
# Copyright 2006 - 2021, Tomas Babej, Paul Beckingham, Federico Hernandez.
>>>>>>> 8174287f
#
# Permission is hereby granted, free of charge, to any person obtaining a copy
# of this software and associated documentation files (the "Software"), to deal
# in the Software without restriction, including without limitation the rights
# to use, copy, modify, merge, publish, distribute, sublicense, and/or sell
# copies of the Software, and to permit persons to whom the Software is
# furnished to do so, subject to the following conditions:
#
# The above copyright notice and this permission notice shall be included
# in all copies or substantial portions of the Software.
#
# THE SOFTWARE IS PROVIDED "AS IS", WITHOUT WARRANTY OF ANY KIND, EXPRESS
# OR IMPLIED, INCLUDING BUT NOT LIMITED TO THE WARRANTIES OF MERCHANTABILITY,
# FITNESS FOR A PARTICULAR PURPOSE AND NONINFRINGEMENT. IN NO EVENT SHALL
# THE AUTHORS OR COPYRIGHT HOLDERS BE LIABLE FOR ANY CLAIM, DAMAGES OR OTHER
# LIABILITY, WHETHER IN AN ACTION OF CONTRACT, TORT OR OTHERWISE, ARISING FROM,
# OUT OF OR IN CONNECTION WITH THE SOFTWARE OR THE USE OR OTHER DEALINGS IN THE
# SOFTWARE.
#
# https://www.opensource.org/licenses/mit-license.php
#
###############################################################################

# Original version by Renato Alves

import os
import sys
import unittest
import warnings
import traceback
import inspect


def color(text, c):
    """
    Add color on the keyword that identifies the state of the test
    """
    if sys.stdout.isatty():
        clear = "\033[0m"

        colors = {
            "red": "\033[1m\033[91m",
            "yellow": "\033[1m\033[93m",
            "green": "\033[1m\033[92m",
        }
        return colors[c] + text + clear
    else:
        return text


class TAPTestResult(unittest.result.TestResult):
    def __init__(self, stream, descriptions, verbosity):
        super(TAPTestResult, self).__init__(stream, descriptions, verbosity)
        self.stream = stream
        self.descriptions = descriptions
        self.verbosity = verbosity
        # Buffer stdout and stderr
        self.buffer = True

    def getDescription(self, test):
        doc_first_line = test.shortDescription()
        if self.descriptions and doc_first_line:
            return doc_first_line
        else:
            try:
                method = test._testMethodName
            except AttributeError:
                return "Preparation error on: {0}".format(test.description)
            else:
                return "{0} ({1})".format(method, test.__class__.__name__)

    def startTestRun(self, total="unk"):
        self.stream.writeln("1..{0}".format(total))

    def stopTest(self, test):
        """Prevent flushing of stdout/stderr buffers until later"""
        pass

    def _restoreStdout(self):
        """Restore sys.stdout and sys.stderr, don't merge buffered output yet
        """
        if self.buffer:
            sys.stdout = self._original_stdout
            sys.stderr = self._original_stderr

    @staticmethod
    def _do_stream(data, stream):
        """Helper function for _mergeStdout"""
        for line in data.splitlines(True):
            # newlines should be taken literally and be comments in TAP
            line = line.replace("\\n", "\n# ")

            # Add a comment sign before each line
            if line.startswith("#"):
                stream.write(line)
            else:
                stream.write("# " + line)

        if not line.endswith('\n'):
            stream.write('\n')

    def _mergeStdout(self):
        """Merge buffered output with main streams
        """

        if self.buffer:
            output = self._stdout_buffer.getvalue()
            error = self._stderr_buffer.getvalue()
            if output:
                self._do_stream(output, sys.stdout)
            if error:
                self._do_stream(error, sys.stderr)

            self._stdout_buffer.seek(0)
            self._stdout_buffer.truncate()
            self._stderr_buffer.seek(0)
            self._stderr_buffer.truncate()

        # Needed to fix the stopTest override
        self._mirrorOutput = False

    def report(self, test, status=None, err=None):
        # Restore stdout/stderr but don't flush just yet
        self._restoreStdout()

        desc = self.getDescription(test)

        try:
            exception, msg, tb = err
        except (TypeError, ValueError):
            exception_name = ""
            msg = err
            tb = None
        else:
            exception_name = exception.__name__
            msg = str(msg)

        trace_msg = ""

        # Extract line where error happened for easier debugging
        trace = traceback.extract_tb(tb)
        for t in trace:
            # t = (filename, line_number, function_name, raw_line)
            if t[2].startswith("test"):
                trace_msg = " on file {0} line {1} in {2}: '{3}'".format(*t)
                break

        # Retrieve the name of the file containing the test
        filename = os.path.basename(inspect.getfile(test.__class__))

        if status:

            if status == "SKIP":
                self.stream.writeln("{0} {1} - {2}: {3} # skip".format(
                    color("ok", "yellow"), self.testsRun, filename, desc)
                )
            elif status == "EXPECTED_FAILURE":
                self.stream.writeln("{0} {1} - {2}: {3} # TODO".format(
                    color("not ok", "yellow"), self.testsRun, filename, desc)
<<<<<<< HEAD
=======
                )
            elif status == "UNEXPECTED_SUCCESS":
                self.stream.writeln("{0} {1} - {2}: {3} # FIXED".format(
                    color("not ok", "yellow"), self.testsRun, filename, desc)
>>>>>>> 8174287f
                )
            else:
                self.stream.writeln("{0} {1} - {2}: {3}".format(
                    color("not ok", "red"), self.testsRun, filename, desc)
                )

            if exception_name:
                self.stream.writeln("# {0}: {1}{2}:".format(
                    status, exception_name, trace_msg)
                )
            else:
                self.stream.writeln("# {0}:".format(status))

            # Magic 3 is just for pretty indentation
            padding = " " * (len(status) + 3)

            for line in msg.splitlines():
                # Force displaying new-line characters as literal new lines
                line = line.replace("\\n", "\n# ")
                self.stream.writeln("#{0}{1}".format(padding, line))
        else:
            self.stream.writeln("{0} {1} - {2}: {3}".format(
                color("ok", "green"), self.testsRun, filename, desc)
            )

        # Flush all buffers to stdout
        self._mergeStdout()

    def addSuccess(self, test):
        super(TAPTestResult, self).addSuccess(test)
        self.report(test)

    def addError(self, test, err):
        super(TAPTestResult, self).addError(test, err)
        self.report(test, "ERROR", err)

    def addFailure(self, test, err):
        super(TAPTestResult, self).addFailure(test, err)
        self.report(test, "FAIL", err)

    def addSkip(self, test, reason):
        super(TAPTestResult, self).addSkip(test, reason)
        self.report(test, "SKIP", reason)

    def addExpectedFailure(self, test, err):
        super(TAPTestResult, self).addExpectedFailure(test, err)
        self.report(test, "EXPECTED_FAILURE", err)

    def addUnexpectedSuccess(self, test):
        super(TAPTestResult, self).addUnexpectedSuccess(test)
        self.report(test, "UNEXPECTED_SUCCESS", str(test))


class TAPTestRunner(unittest.runner.TextTestRunner):
    """A test runner that displays results using the Test Anything Protocol
    syntax.

    Inherits from TextTestRunner the default runner.
    """
    resultclass = TAPTestResult

    def run(self, test):
        result = self._makeResult()
        unittest.signals.registerResult(result)
        result.failfast = self.failfast

        # TAP requires output is on STDOUT.
        # TODO: Define this at __init__ time
        result.stream = unittest.runner._WritelnDecorator(sys.stdout)

        with warnings.catch_warnings():
            if getattr(self, "warnings", None):
                # if self.warnings is set, use it to filter all the warnings
                warnings.simplefilter(self.warnings)
                # if the filter is 'default' or 'always', special-case the
                # warnings from the deprecated unittest methods to show them
                # no more than once per module, because they can be fairly
                # noisy.  The -Wd and -Wa flags can be used to bypass this
                # only when self.warnings is None.
                if self.warnings in ['default', 'always']:
                    warnings.filterwarnings(
                        'module',
                        category=DeprecationWarning,
                        message='Please use assert\w+ instead.')
            startTestRun = getattr(result, 'startTestRun', None)
            if startTestRun is not None:
                startTestRun(test.countTestCases())
            try:
                test(result)
            finally:
                stopTestRun = getattr(result, 'stopTestRun', None)
                if stopTestRun is not None:
                    stopTestRun()

        return result<|MERGE_RESOLUTION|>--- conflicted
+++ resolved
@@ -1,11 +1,7 @@
 ###############################################################################
 # taskwarrior - a command line task list manager.
 #
-<<<<<<< HEAD
-# Copyright 2006 - 2021, Paul Beckingham, Federico Hernandez.
-=======
 # Copyright 2006 - 2021, Tomas Babej, Paul Beckingham, Federico Hernandez.
->>>>>>> 8174287f
 #
 # Permission is hereby granted, free of charge, to any person obtaining a copy
 # of this software and associated documentation files (the "Software"), to deal
@@ -165,13 +161,10 @@
             elif status == "EXPECTED_FAILURE":
                 self.stream.writeln("{0} {1} - {2}: {3} # TODO".format(
                     color("not ok", "yellow"), self.testsRun, filename, desc)
-<<<<<<< HEAD
-=======
                 )
             elif status == "UNEXPECTED_SUCCESS":
                 self.stream.writeln("{0} {1} - {2}: {3} # FIXED".format(
                     color("not ok", "yellow"), self.testsRun, filename, desc)
->>>>>>> 8174287f
                 )
             else:
                 self.stream.writeln("{0} {1} - {2}: {3}".format(
