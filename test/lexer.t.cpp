////////////////////////////////////////////////////////////////////////////////
//
// Copyright 2013 - 2021, Göteborg Bit Factory.
//
// Permission is hereby granted, free of charge, to any person obtaining a copy
// of this software and associated documentation files (the "Software"), to deal
// in the Software without restriction, including without limitation the rights
// to use, copy, modify, merge, publish, distribute, sublicense, and/or sell
// copies of the Software, and to permit persons to whom the Software is
// furnished to do so, subject to the following conditions:
//
// The above copyright notice and this permission notice shall be included
// in all copies or substantial portions of the Software.
//
// THE SOFTWARE IS PROVIDED "AS IS", WITHOUT WARRANTY OF ANY KIND, EXPRESS
// OR IMPLIED, INCLUDING BUT NOT LIMITED TO THE WARRANTIES OF MERCHANTABILITY,
// FITNESS FOR A PARTICULAR PURPOSE AND NONINFRINGEMENT. IN NO EVENT SHALL
// THE AUTHORS OR COPYRIGHT HOLDERS BE LIABLE FOR ANY CLAIM, DAMAGES OR OTHER
// LIABILITY, WHETHER IN AN ACTION OF CONTRACT, TORT OR OTHERWISE, ARISING FROM,
// OUT OF OR IN CONNECTION WITH THE SOFTWARE OR THE USE OR OTHER DEALINGS IN THE
// SOFTWARE.
//
// https://www.opensource.org/licenses/mit-license.php
//
////////////////////////////////////////////////////////////////////////////////

#include <cmake.h>
#include <iostream>
#include <vector>
#include <string.h>
#include <test.h>
#include <Lexer.h>
#include <Datetime.h>
#include <Duration.h>

////////////////////////////////////////////////////////////////////////////////
int main (int, char**)
{
#ifdef PRODUCT_TASKWARRIOR
  UnitTest t (1253);
#else
  UnitTest t (1235);
#endif

  // Use same Datetime/Duraiton configuration as Context∴:staticInitialization.
  Datetime::isoEnabled               = true;
  Datetime::standaloneDateEnabled    = false;
  Datetime::standaloneTimeEnabled    = false;
  Duration::standaloneSecondsEnabled = false;

  std::vector <std::pair <std::string, Lexer::Type>> tokens;
  std::string token;
  Lexer::Type type;

  // Feed in some attributes and types, so that the Lexer knows what a DOM
  // reference is.
  Lexer::attributes["due"]         = "date";
  Lexer::attributes["tags"]        = "string";
  Lexer::attributes["description"] = "string";

  // static bool Lexer::isBoundary (int, int);
  t.ok    (Lexer::isBoundary (' ', 'a'), "' ' --> 'a' = isBoundary");
  t.ok    (Lexer::isBoundary ('a', ' '), "'a' --> ' ' = isBoundary");
  t.ok    (Lexer::isBoundary (' ', '+'), "' ' --> '+' = isBoundary");
  t.ok    (Lexer::isBoundary (' ', ','), "' ' --> ',' = isBoundary");
  t.notok (Lexer::isBoundary ('3', '4'), "'3' --> '4' = isBoundary");
  t.ok    (Lexer::isBoundary ('(', '('), "'(' --> '(' = isBoundary");
  t.notok (Lexer::isBoundary ('r', 'd'), "'r' --> 'd' = isBoundary");

  // static bool Lexer::wasQuoted (const std::string&);
  t.notok (Lexer::wasQuoted (""),        "'' --> !wasQuoted");
  t.notok (Lexer::wasQuoted ("foo"),     "'foo' --> !wasQuoted");
  t.ok    (Lexer::wasQuoted ("a b"),     "'a b' --> wasQuoted");
  t.ok    (Lexer::wasQuoted ("(a)"),     "'(a)' --> wasQuoted");

  // static bool Lexer::dequote (std::string&, const std::string& quotes = "'\"");
  token = "foo";
  Lexer::dequote (token);
  t.is (token, "foo", "dequote foo --> foo");

  token = "'foo'";
  Lexer::dequote (token);
  t.is (token, "foo", "dequote 'foo' --> foo");

  token = "'o\\'clock'";
  Lexer::dequote (token);
  t.is (token, "o\\'clock", "dequote 'o\\'clock' --> o\\'clock");

  token = "abba";
  Lexer::dequote (token, "a");
  t.is (token, "bb", "dequote 'abba' (a) --> bb");

  // Should result in no tokens.
  Lexer l0 ("");
  t.notok (l0.token (token, type), "'' --> no tokens");

  // Should result in no tokens.
  Lexer l1 ("       \t ");
  t.notok (l1.token (token, type), "'       \\t ' --> no tokens");

  // \u20ac = Euro symbol.
  Lexer l2 (R"( one 'two \'three\''+456-(1.3*2 - 0x12) 1.2e-3.4    foo.bar and '\u20ac')");

  tokens.clear ();
  while (l2.token (token, type))
  {
    std::cout << "# «" << token << "» " << Lexer::typeName (type) << "\n";
    tokens.emplace_back (token, type);
  }

  t.is (tokens[0].first,                     "one",           "tokens[0] = 'one'"); // 30
  t.is (Lexer::typeName (tokens[0].second),  "identifier",    "tokens[0] = identifier");
  t.is (tokens[1].first,                     "'two 'three''", "tokens[1] = 'two 'three''");
  t.is (Lexer::typeName (tokens[1].second),  "string",        "tokens[1] = string");
  t.is (tokens[2].first,                     "+",             "tokens[2] = '+'");
  t.is (Lexer::typeName (tokens[2].second),  "op",            "tokens[2] = op");
  t.is (tokens[3].first,                     "456",           "tokens[3] = '456'");
  t.is (Lexer::typeName (tokens[3].second),  "number",        "tokens[3] = number");
  t.is (tokens[4].first,                     "-",             "tokens[4] = '-'");
  t.is (Lexer::typeName (tokens[4].second),  "op",            "tokens[4] = op");
  t.is (tokens[5].first,                     "(",             "tokens[5] = '('"); // 40
  t.is (Lexer::typeName (tokens[5].second),  "op",            "tokens[5] = op");
  t.is (tokens[6].first,                     "1.3",           "tokens[6] = '1.3'");
  t.is (Lexer::typeName (tokens[6].second),  "number",        "tokens[6] = number");
  t.is (tokens[7].first,                     "*",             "tokens[7] = '*'");
  t.is (Lexer::typeName (tokens[7].second),  "op",            "tokens[7] = op");
  t.is (tokens[8].first,                     "2",             "tokens[8] = '2'");
  t.is (Lexer::typeName (tokens[8].second),  "number",        "tokens[8] = number");
  t.is (tokens[9].first,                     "-",             "tokens[9] = '-'");
  t.is (Lexer::typeName (tokens[9].second),  "op",            "tokens[9] = op");
  t.is (tokens[10].first,                    "0x12",          "tokens[10] = '0x12'"); // 50
  t.is (Lexer::typeName (tokens[10].second), "hex",           "tokens[10] = hex");
  t.is (tokens[11].first,                    ")",             "tokens[11] = ')'");
  t.is (Lexer::typeName (tokens[11].second), "op",            "tokens[11] = op");
  t.is (tokens[12].first,                    "1.2e-3.4",      "tokens[12] = '1.2e-3.4'");
  t.is (Lexer::typeName (tokens[12].second), "number",        "tokens[12] = number");
  t.is (tokens[13].first,                    "foo.bar",       "tokens[13] = 'foo.bar'");
  t.is (Lexer::typeName (tokens[13].second), "identifier",    "tokens[13] = identifier");
  t.is (tokens[14].first,                    "and",           "tokens[14] = 'and'"); // 60
  t.is (Lexer::typeName (tokens[14].second), "op",            "tokens[14] = op");
  t.is (tokens[15].first,                    "'€'",           "tokens[15] = \\u20ac --> ''€''");
  t.is (Lexer::typeName (tokens[15].second), "string",        "tokens[15] = string");

  // Test for numbers that are no longer ISO-8601 dates.
  Lexer l3 ("1 12 123 1234 12345 123456 1234567");
  tokens.clear ();
  while (l3.token (token, type))
  {
    std::cout << "# «" << token << "» " << Lexer::typeName (type) << "\n";
    tokens.emplace_back (token, type);
  }

  t.is ((int)tokens.size (),     7,                           "7 tokens");
  t.is (tokens[0].first,         "1",                         "tokens[0] == '1'");
  t.is ((int) tokens[0].second,  (int) Lexer::Type::number,   "tokens[0] == Type::number");
  t.is (tokens[1].first,         "12",                        "tokens[1] == '12'");
  t.is ((int) tokens[1].second,  (int) Lexer::Type::number,   "tokens[1] == Type::number");
  t.is (tokens[2].first,         "123",                       "tokens[2] == '123'");
  t.is ((int) tokens[2].second,  (int) Lexer::Type::number,   "tokens[2] == Type::number"); // 70
  t.is (tokens[3].first,         "1234",                      "tokens[3] == '1234'");
  t.is ((int) tokens[3].second,  (int) Lexer::Type::number,   "tokens[3] == Type::number");
  t.is (tokens[4].first,         "12345",                     "tokens[4] == '12345'");
  t.is ((int) tokens[4].second,  (int) Lexer::Type::number,   "tokens[4] == Type::number");
  t.is (tokens[5].first,         "123456",                    "tokens[5] == '123456'");
  t.is ((int) tokens[5].second,  (int) Lexer::Type::number,   "tokens[5] == Type::number");
  t.is (tokens[6].first,         "1234567",                   "tokens[6] == '1234567'");
  t.is ((int) tokens[6].second,  (int) Lexer::Type::number,   "tokens[6] == Type::number");

  // void split (std::vector<std::string>&, const std::string&);
  std::string unsplit = " ( A or B ) ";
  std::vector <std::string> items;
  items = Lexer::split (unsplit);
  t.is (items.size (), (size_t) 5, "split ' ( A or B ) '");
  t.is (items[0], "(",             "split ' ( A or B ) ' -> [0] '('");
  t.is (items[1], "A",             "split ' ( A or B ) ' -> [1] 'A'");
  t.is (items[2], "or",            "split ' ( A or B ) ' -> [2] 'or'");
  t.is (items[3], "B",             "split ' ( A or B ) ' -> [3] 'B'");
  t.is (items[4], ")",             "split ' ( A or B ) ' -> [4] ')'");

  // Test simple mode with contrived tokens that ordinarily split.
  unsplit = "  +-* a+b 12.3e4 'c d'";
  items = Lexer::split (unsplit);
  t.is (items.size (), (size_t) 8, "split '  +-* a+b 12.3e4 'c d''");
  t.is (items[0], "+",             "split '  +-* a+b 12.3e4 'c d'' -> [0] '+'");
  t.is (items[1], "-",             "split '  +-* a+b 12.3e4 'c d'' -> [1] '-'");
  t.is (items[2], "*",             "split '  +-* a+b 12.3e4 'c d'' -> [2] '*'");
  t.is (items[3], "a",             "split '  +-* a+b 12.3e4 'c d'' -> [3] 'a'");
  t.is (items[4], "+",             "split '  +-* a+b 12.3e4 'c d'' -> [4] '+'");
  t.is (items[5], "b",             "split '  +-* a+b 12.3e4 'c d'' -> [5] 'b'");
  t.is (items[6], "12.3e4",        "split '  +-* a+b 12.3e4 'c d'' -> [6] '12.3e4'");
  t.is (items[7], "'c d'",         "split '  +-* a+b 12.3e4 'c d'' -> [7] ''c d''");

  // static bool decomposePair (const std::string&, std::string&, std::string&, std::string&, std::string&);
  // 2 * 4 * 2 * 5 = 80 tests.
  std::string outName, outMod, outValue, outSep;
  for (auto& name : {"name"})
  {
    for (auto& mod : {"", "mod"})
    {
      for (auto& sep : {":", "=", "::", ":="})
      {
        for (auto& value : {"", "value", "a:b", "a::b", "a=b", "a:=b"})
        {
          std::string input = std::string ("name") + (strlen (mod) ? "." : "") + mod + sep + value;
          t.ok (Lexer::decomposePair (input, outName, outMod, outSep, outValue), "decomposePair '" + input + "' --> true");
          t.is (name,  outName,  "  '" + input + "' --> name '"  + name  + "'");
          t.is (mod,   outMod,   "  '" + input + "' --> mod '"   + mod   + "'");
          t.is (value, outValue, "  '" + input + "' --> value '" + value + "'");
          t.is (sep,   outSep,   "  '" + input + "' --> sep '"   + sep   + "'");
        }
      }
    }
  }

  // static bool readWord (const std::string&, const std::string&, std::string::size_type&, std::string&);
  std::string::size_type cursor = 0;
  std::string word;
  t.ok (Lexer::readWord ("'one two'", "'\"", cursor, word), "readWord ''one two'' --> true");
  t.is (word, "'one two'",                                  "  word '" + word + "'");
  t.is ((int)cursor, 9,                                     "  cursor");

  // Unterminated quoted string is invalid.
  cursor = 0;
  t.notok (Lexer::readWord ("'one", "'\"", cursor, word),   "readWord ''one' --> false");

  // static bool readWord (const std::string&, std::string::size_type&, std::string&);
  cursor = 0;
  t.ok (Lexer::readWord ("input", cursor, word),            "readWord 'input' --> true");
  t.is (word, "input",                                      "  word '" + word + "'");
  t.is ((int)cursor, 5,                                     "  cursor");

  cursor = 0;
  t.ok (Lexer::readWord ("one\\ two", cursor, word),        "readWord 'one\\ two' --> true");
  t.is (word, "one two",                                    "  word '" + word + "'");
  t.is ((int)cursor, 8,                                     "  cursor");

  cursor = 0;
  t.ok (Lexer::readWord ("\\u20A43", cursor, word),         "readWord '\\u20A43' --> true");
  t.is (word, "₤3",                                         "  word '" + word + "'");
  t.is ((int)cursor, 7,                                     "  cursor");

  cursor = 0;
  t.ok (Lexer::readWord ("U+20AC4", cursor, word),          "readWord '\\u20AC4' --> true");
  t.is (word, "€4",                                         "  word '" + word + "'");
  t.is ((int)cursor, 7,                                     "  cursor");

  std::string text = "one 'two' three\\ four";
  cursor = 0;
  t.ok (Lexer::readWord (text, cursor, word),              R"(readWord "one 'two' three\ four" --> true)");
  t.is (word, "one",                                        "  word '" + word + "'");
  cursor++;
  t.ok (Lexer::readWord (text, cursor, word),              R"(readWord "one 'two' three\ four" --> true)");
  t.is (word, "'two'",                                      "  word '" + word + "'");
  cursor++;
  t.ok (Lexer::readWord (text, cursor, word),              R"(readWord "one 'two' three\ four" --> true)");
  t.is (word, "three four",                                 "  word '" + word + "'");

  text = "one     ";
  cursor = 0;
  t.ok (Lexer::readWord (text, cursor, word),               "readWord \"one     \" --> true");
  t.is (word, "one",                                        "  word '" + word + "'");

  // bool isLiteral (const std::string&, bool, bool);
  Lexer l4 ("one.two");
  t.notok (l4.isLiteral("zero", false, false),              "isLiteral 'one.two' --> false");
  t.ok    (l4.isLiteral("one",  false, false),              "isLiteral 'one.two' --> 'one'");
  t.ok    (l4.isLiteral(".",    false, false),              "isLiteral 'one.two' --> '.'");
  t.ok    (l4.isLiteral("two",  false, true),               "isLiteral 'one.two' --> 'two'");

  Lexer l5 ("wonder");
  t.notok (l5.isLiteral ("wonderful", false, false),        "isLiteral 'wonderful' != 'wonder' without abbreviation");
  t.ok    (l5.isLiteral ("wonderful", true,  false),        "isLiteral 'wonderful' == 'wonder' with abbreviation");

  // bool isOneOf (const std::string&, bool, bool);
  Lexer l6 ("Grumpy.");
  std::vector <std::string> dwarves = {"Sneezy", "Doc", "Bashful", "Grumpy", "Happy", "Sleepy", "Dopey"};
  t.notok (l6.isOneOf (dwarves, false, true),               "isOneof ('Grumpy', true) --> false");
  t.ok    (l6.isOneOf (dwarves, false, false),              "isOneOf ('Grumpy', false) --> true");

  // static std::string::size_type commonLength (const std::string&, const std::string&);
  t.is ((int)Lexer::commonLength ("", ""),           0, "commonLength '' : '' --> 0");
  t.is ((int)Lexer::commonLength ("a", "a"),         1, "commonLength 'a' : 'a' --> 1");
  t.is ((int)Lexer::commonLength ("abcde", "abcde"), 5, "commonLength 'abcde' : 'abcde' --> 5");
  t.is ((int)Lexer::commonLength ("abc", ""),        0, "commonLength 'abc' : '' --> 0");
  t.is ((int)Lexer::commonLength ("abc", "def"),     0, "commonLength 'abc' : 'def' --> 0");
  t.is ((int)Lexer::commonLength ("foobar", "foo"),  3, "commonLength 'foobar' : 'foo' --> 3");
  t.is ((int)Lexer::commonLength ("foo", "foobar"),  3, "commonLength 'foo' : 'foobar' --> 3");

  // static std::string::size_type commonLength (const std::string&, std::string::size_type, const std::string&, std::string::size_type);
  t.is ((int)Lexer::commonLength ("wonder", 0, "prowonderbread", 3), 6, "'wonder'+0 : 'prowonderbread'+3 --> 6");

  // Test all Lexer types.
  #define NO {"",Lexer::Type::word}
  struct
  {
    const char* input;
    struct
    {
      const char* token;
      Lexer::Type type;
      bool expfail_token = false;
      bool expfail_type = false;
    } results[5];
  } lexerTests[] =
  {
    // Pattern
    { "/foo/",                                        { { "/foo/",                                        Lexer::Type::pattern                 }, NO, NO, NO, NO }, },
    { "/a\\/b/",                                      { { "/a\\/b/",                                      Lexer::Type::pattern                 }, NO, NO, NO, NO }, },
    { "/'/",                                          { { "/'/",                                          Lexer::Type::pattern                 }, NO, NO, NO, NO }, },

    // Substitution
    { "/from/to/g",                                   { { "/from/to/g",                                   Lexer::Type::substitution            }, NO, NO, NO, NO }, },
    { "/from/to/",                                    { { "/from/to/",                                    Lexer::Type::substitution            }, NO, NO, NO, NO }, },

    // Tag
    { "+tag",                                         { { "+tag",                                         Lexer::Type::tag                     }, NO, NO, NO, NO }, },
    { "-tag",                                         { { "-tag",                                         Lexer::Type::tag                     }, NO, NO, NO, NO }, },
    { "+@tag",                                        { { "+@tag",                                        Lexer::Type::tag                     }, NO, NO, NO, NO }, },

    // Path
    { "/long/path/to/file.txt",                       { { "/long/path/to/file.txt",                       Lexer::Type::path                    }, NO, NO, NO, NO }, },

    // Word
    { "1.foo.bar",                                    { { "1.foo.bar",                                    Lexer::Type::word                    }, NO, NO, NO, NO }, },

    // Identifier
    { "foo",                                          { { "foo",                                          Lexer::Type::identifier              }, NO, NO, NO, NO }, },
    { "Çirçös",                                       { { "Çirçös",                                       Lexer::Type::identifier              }, NO, NO, NO, NO }, },
    { "☺",                                            { { "☺",                                            Lexer::Type::identifier              }, NO, NO, NO, NO }, },
    { "name",                                         { { "name",                                         Lexer::Type::identifier              }, NO, NO, NO, NO }, },
    { "f1",                                           { { "f1",                                           Lexer::Type::identifier              }, NO, NO, NO, NO }, },
    { "foo.bar",                                      { { "foo.bar",                                      Lexer::Type::identifier              }, NO, NO, NO, NO }, },
    { "a1a1a1a1_a1a1_a1a1_a1a1_a1a1a1a1a1a1",         { { "a1a1a1a1_a1a1_a1a1_a1a1_a1a1a1a1a1a1",         Lexer::Type::identifier              }, NO, NO, NO, NO }, },

    // Word that starts wih 'or', which is an operator, but should be ignored.
    { "ordinary",                                     { { "ordinary",                                     Lexer::Type::identifier              }, NO, NO, NO, NO }, },

    // DOM
    { "due",                                          { { "due",                                          Lexer::Type::dom                     }, NO, NO, NO, NO }, },
    { "123.tags",                                     { { "123.tags",                                     Lexer::Type::dom                     }, NO, NO, NO, NO }, },
    { "123.tags.PENDING",                             { { "123.tags.PENDING",                             Lexer::Type::dom                     }, NO, NO, NO, NO }, },
    { "123.description",                              { { "123.description",                              Lexer::Type::dom                     }, NO, NO, NO, NO }, },
    { "123.annotations.1.description",                { { "123.annotations.1.description",                Lexer::Type::dom                     }, NO, NO, NO, NO }, },
    { "123.annotations.1.entry",                      { { "123.annotations.1.entry",                      Lexer::Type::dom                     }, NO, NO, NO, NO }, },
    { "123.annotations.1.entry.year",                 { { "123.annotations.1.entry.year",                 Lexer::Type::dom                     }, NO, NO, NO, NO }, },
    { "a360fc44-315c-4366-b70c-ea7e7520b749.due",     { { "a360fc44-315c-4366-b70c-ea7e7520b749.due",     Lexer::Type::dom                     }, NO, NO, NO, NO }, },
    { "12345678-1234-1234-1234-123456789012.due",     { { "12345678-1234-1234-1234-123456789012.due",     Lexer::Type::dom                     }, NO, NO, NO, NO }, },
    { "system.os",                                    { { "system.os",                                    Lexer::Type::dom                     }, NO, NO, NO, NO }, },
    { "rc.foo",                                       { { "rc.foo",                                       Lexer::Type::dom                     }, NO, NO, NO, NO }, },

    // URL
<<<<<<< HEAD
    { "http://example.com",                         { { "http://example.com",                         Lexer::Type::url          }, NO, NO, NO, NO }, },
    { "https://foo.example.com",                    { { "https://foo.example.com",                    Lexer::Type::url          }, NO, NO, NO, NO }, },
=======
    { "http://example.com",                         { { "http://example.com",                         Lexer::Type::url                         }, NO, NO, NO, NO }, },
    { "https://foo.example.com",                    { { "https://foo.example.com",                    Lexer::Type::url                         }, NO, NO, NO, NO }, },
>>>>>>> 8174287f

    // String
    { "'one two'",                                    { { "'one two'",                                    Lexer::Type::string                  }, NO, NO, NO, NO }, },
    { "\"three\"",                                    { { "\"three\"",                                    Lexer::Type::string                  }, NO, NO, NO, NO }, },
    { "'\\''",                                        { { "'''",                                          Lexer::Type::string                  }, NO, NO, NO, NO }, },
    {R"("\"")",                                       { {R"(""")",                                        Lexer::Type::string                  }, NO, NO, NO, NO }, },
    { "\"\tfoo\t\"",                                  { { "\"\tfoo\t\"",                                  Lexer::Type::string                  }, NO, NO, NO, NO }, },
    {R"("\u20A43")",                                  { { "\"₤3\"",                                       Lexer::Type::string                  }, NO, NO, NO, NO }, },
    { "\"U+20AC4\"",                                  { { "\"€4\"",                                       Lexer::Type::string                  }, NO, NO, NO, NO }, },

    // Number
    { "1",                                            { { "1",                                            Lexer::Type::number                  }, NO, NO, NO, NO }, },
    { "3.14",                                         { { "3.14",                                         Lexer::Type::number                  }, NO, NO, NO, NO }, },
    { "6.02217e23",                                   { { "6.02217e23",                                   Lexer::Type::number                  }, NO, NO, NO, NO }, },
    { "1.2e-3.4",                                     { { "1.2e-3.4",                                     Lexer::Type::number                  }, NO, NO, NO, NO }, },
    { "0x2f",                                         { { "0x2f",                                         Lexer::Type::hex                     }, NO, NO, NO, NO }, },

    // Set (1,2,4-7,9)
    { "1,2",                                          { { "1,2",                                          Lexer::Type::set                     }, NO, NO, NO, NO }, },
    { "1-2",                                          { { "1-2",                                          Lexer::Type::set                     }, NO, NO, NO, NO }, },
    { "1-2,4",                                        { { "1-2,4",                                        Lexer::Type::set                     }, NO, NO, NO, NO }, },
    { "1-2,4,6-8",                                    { { "1-2,4,6-8",                                    Lexer::Type::set                     }, NO, NO, NO, NO }, },
    { "1-2,4,6-8,10-12",                              { { "1-2,4,6-8,10-12",                              Lexer::Type::set                     }, NO, NO, NO, NO }, },

    // Pair
    { "name:value",                                   { { "name:value",                                   Lexer::Type::pair                    }, NO, NO, NO, NO }, },
    { "name=value",                                   { { "name=value",                                   Lexer::Type::pair                    }, NO, NO, NO, NO }, },
    { "name:=value",                                  { { "name:=value",                                  Lexer::Type::pair                    }, NO, NO, NO, NO }, },
    { "name.mod:value",                               { { "name.mod:value",                               Lexer::Type::pair                    }, NO, NO, NO, NO }, },
    { "name.mod=value",                               { { "name.mod=value",                               Lexer::Type::pair                    }, NO, NO, NO, NO }, },
    { "name:",                                        { { "name:",                                        Lexer::Type::pair                    }, NO, NO, NO, NO }, },
    { "name=",                                        { { "name=",                                        Lexer::Type::pair                    }, NO, NO, NO, NO }, },
    { "name.mod:",                                    { { "name.mod:",                                    Lexer::Type::pair                    }, NO, NO, NO, NO }, },
    { "name.mod=",                                    { { "name.mod=",                                    Lexer::Type::pair                    }, NO, NO, NO, NO }, },
    { "pro:'P 1'",                                    { { "pro:'P 1'",                                    Lexer::Type::pair                    }, NO, NO, NO, NO }, },
    { "rc:x",                                         { { "rc:x",                                         Lexer::Type::pair                    }, NO, NO, NO, NO }, },
    { "rc.name:value",                                { { "rc.name:value",                                Lexer::Type::pair                    }, NO, NO, NO, NO }, },
    { "rc.name=value",                                { { "rc.name=value",                                Lexer::Type::pair                    }, NO, NO, NO, NO }, },
    { "rc.name:=value",                               { { "rc.name:=value",                               Lexer::Type::pair                    }, NO, NO, NO, NO }, },
    { "due:='eow - 2d'",                              { { "due:='eow - 2d'",                              Lexer::Type::pair                    }, NO, NO, NO, NO }, },
    { "name:'foo\nbar'",                              { { "name:'foo\nbar'",                              Lexer::Type::pair                    }, NO, NO, NO, NO }, },

    // Operator - complete set
    { "^",                                            { { "^",                                            Lexer::Type::op                      }, NO, NO, NO, NO }, },
    { "!",                                            { { "!",                                            Lexer::Type::op                      }, NO, NO, NO, NO }, },
    { "_neg_",                                        { { "_neg_",                                        Lexer::Type::op                      }, NO, NO, NO, NO }, },
    { "_pos_",                                        { { "_pos_",                                        Lexer::Type::op                      }, NO, NO, NO, NO }, },
    { "_hastag_",                                     { { "_hastag_",                                     Lexer::Type::op                      }, NO, NO, NO, NO }, },
    { "_notag_",                                      { { "_notag_",                                      Lexer::Type::op                      }, NO, NO, NO, NO }, },
    { "*",                                            { { "*",                                            Lexer::Type::op                      }, NO, NO, NO, NO }, },
    { "/",                                            { { "/",                                            Lexer::Type::op                      }, NO, NO, NO, NO }, },
    { "%",                                            { { "%",                                            Lexer::Type::op                      }, NO, NO, NO, NO }, },
    { "+",                                            { { "+",                                            Lexer::Type::op                      }, NO, NO, NO, NO }, },
    { "-",                                            { { "-",                                            Lexer::Type::op                      }, NO, NO, NO, NO }, },
    { "<=",                                           { { "<=",                                           Lexer::Type::op                      }, NO, NO, NO, NO }, },
    { ">=",                                           { { ">=",                                           Lexer::Type::op                      }, NO, NO, NO, NO }, },
    { ">",                                            { { ">",                                            Lexer::Type::op                      }, NO, NO, NO, NO }, },
    { "<",                                            { { "<",                                            Lexer::Type::op                      }, NO, NO, NO, NO }, },
    { "=",                                            { { "=",                                            Lexer::Type::op                      }, NO, NO, NO, NO }, },
    { "==",                                           { { "==",                                           Lexer::Type::op                      }, NO, NO, NO, NO }, },
    { "!=",                                           { { "!=",                                           Lexer::Type::op                      }, NO, NO, NO, NO }, },
    { "!==",                                          { { "!==",                                          Lexer::Type::op                      }, NO, NO, NO, NO }, },
    { "~",                                            { { "~",                                            Lexer::Type::op                      }, NO, NO, NO, NO }, },
    { "!~",                                           { { "!~",                                           Lexer::Type::op                      }, NO, NO, NO, NO }, },
    { "and",                                          { { "and",                                          Lexer::Type::op                      }, NO, NO, NO, NO }, },
    { "or",                                           { { "or",                                           Lexer::Type::op                      }, NO, NO, NO, NO }, },
    { "xor",                                          { { "xor",                                          Lexer::Type::op                      }, NO, NO, NO, NO }, },
    { "(",                                            { { "(",                                            Lexer::Type::op                      }, NO, NO, NO, NO }, },
    { ")",                                            { { ")",                                            Lexer::Type::op                      }, NO, NO, NO, NO }, },

    // UUID
    { "ffffffff-ffff-ffff-ffff-ffffffffffff",         { { "ffffffff-ffff-ffff-ffff-ffffffffffff",         Lexer::Type::uuid                    }, NO, NO, NO, NO }, },
    { "0000000d-0000-0000-0000-000000000000",         { { "0000000d-0000-0000-0000-000000000000",         Lexer::Type::uuid,        true, true }, NO, NO, NO, NO }, },
    { "00000000-0000-0000-0000-0000000",              { { "00000000-0000-0000-0000-0000000",              Lexer::Type::uuid                    }, NO, NO, NO, NO }, },
    { "00000000-0000-0000-0000",                      { { "00000000-0000-0000-0000",                      Lexer::Type::uuid                    }, NO, NO, NO, NO }, },
    { "00000000-0000-0000",                           { { "00000000-0000-0000",                           Lexer::Type::uuid                    }, NO, NO, NO, NO }, },
    { "00000000-0000",                                { { "00000000-0000",                                Lexer::Type::uuid                    }, NO, NO, NO, NO }, },
    { "00000000",                                     { { "00000000",                                     Lexer::Type::uuid                    }, NO, NO, NO, NO }, },
    { "a360fc44-315c-4366-b70c-ea7e7520b749",         { { "a360fc44-315c-4366-b70c-ea7e7520b749",         Lexer::Type::uuid                    }, NO, NO, NO, NO }, },
    { "a360fc44-315c-4366-b70c-ea7e752",              { { "a360fc44-315c-4366-b70c-ea7e752",              Lexer::Type::uuid                    }, NO, NO, NO, NO }, },
    { "a360fc44-315c-4366-b70c",                      { { "a360fc44-315c-4366-b70c",                      Lexer::Type::uuid                    }, NO, NO, NO, NO }, },
    { "a360fc44-315c-4366",                           { { "a360fc44-315c-4366",                           Lexer::Type::uuid                    }, NO, NO, NO, NO }, },
    { "a360fc44-315c",                                { { "a360fc44-315c",                                Lexer::Type::uuid                    }, NO, NO, NO, NO }, },
    { "a360fc44",                                     { { "a360fc44",                                     Lexer::Type::uuid                    }, NO, NO, NO, NO }, },

    // Date
    { "2015-W01",                                     { { "2015-W01",                                     Lexer::Type::date                    }, NO, NO, NO, NO }, },
    { "2015-02-17",                                   { { "2015-02-17",                                   Lexer::Type::date                    }, NO, NO, NO, NO }, },
    { "2013-11-29T22:58:00Z",                         { { "2013-11-29T22:58:00Z",                         Lexer::Type::date                    }, NO, NO, NO, NO }, },
    { "20131129T225800Z",                             { { "20131129T225800Z",                             Lexer::Type::date                    }, NO, NO, NO, NO }, },
#ifdef PRODUCT_TASKWARRIOR
    { "9th",                                          { { "9th",                                          Lexer::Type::date                    }, NO, NO, NO, NO }, },
    { "10th",                                         { { "10th",                                         Lexer::Type::date                    }, NO, NO, NO, NO }, },
    { "today",                                        { { "today",                                        Lexer::Type::date                    }, NO, NO, NO, NO }, },
#endif

    // Duration
    { "year",                                         { { "year",                                         Lexer::Type::duration                }, NO, NO, NO, NO }, },
    { "4weeks",                                       { { "4weeks",                                       Lexer::Type::duration                }, NO, NO, NO, NO }, },
    { "PT23H",                                        { { "PT23H",                                        Lexer::Type::duration                }, NO, NO, NO, NO }, },
    { "1second",                                      { { "1second",                                      Lexer::Type::duration                }, NO, NO, NO, NO }, },
    { "1s",                                           { { "1s",                                           Lexer::Type::duration                }, NO, NO, NO, NO }, },
    { "1minute",                                      { { "1minute",                                      Lexer::Type::duration                }, NO, NO, NO, NO }, },
    { "2hour",                                        { { "2hour",                                        Lexer::Type::duration                }, NO, NO, NO, NO }, },
    { "3 days",                                       { { "3 days",                                       Lexer::Type::duration                }, NO, NO, NO, NO }, },
    { "4w",                                           { { "4w",                                           Lexer::Type::duration                }, NO, NO, NO, NO }, },
    { "5mo",                                          { { "5mo",                                          Lexer::Type::duration                }, NO, NO, NO, NO }, },
    { "6 years",                                      { { "6 years",                                      Lexer::Type::duration                }, NO, NO, NO, NO }, },
    { "P1Y",                                          { { "P1Y",                                          Lexer::Type::duration                }, NO, NO, NO, NO }, },
    { "PT1H",                                         { { "PT1H",                                         Lexer::Type::duration                }, NO, NO, NO, NO }, },
    { "P1Y1M1DT1H1M1S",                               { { "P1Y1M1DT1H1M1S",                               Lexer::Type::duration                }, NO, NO, NO, NO }, },

    // Misc
    { "--",                                           { { "--",                                           Lexer::Type::separator               }, NO, NO, NO, NO }, },

    // Expression
    //   due:eom-2w
    //   due < eom + 1w + 1d
    //   ( /pattern/ or 8ad2e3db-914d-4832-b0e6-72fa04f6e331,3b6218f9-726a-44fc-aa63-889ff52be442 )
    { "(1+2)",                                        { { "(",                                            Lexer::Type::op                      },
                                                        { "1",                                            Lexer::Type::number                  },
                                                        { "+",                                            Lexer::Type::op                      },
                                                        { "2",                                            Lexer::Type::number                  },
                                                        { ")",                                            Lexer::Type::op                      },                }, },
    { "description~pattern",                          { { "description",                                  Lexer::Type::dom                     },
                                                        { "~",                                            Lexer::Type::op                      },
                                                        { "pattern",                                      Lexer::Type::identifier              },         NO, NO }, },
    { "(+tag)",                                       { { "(",                                            Lexer::Type::op                      },
                                                        { "+tag",                                         Lexer::Type::tag                     },
                                                        { ")",                                            Lexer::Type::op                      },         NO, NO }, },
    { "(name:value)",                                 { { "(",                                            Lexer::Type::op                      },
                                                        { "name:value",                                   Lexer::Type::pair                    },
                                                        { ")",                                            Lexer::Type::op                      },         NO, NO }, },
  };

  for (const auto& lexerTest : lexerTests)
  {
    // The isolated test puts the input string directly into the Lexer.
    Lexer isolated (lexerTest.input);

    for (const auto& result : lexerTest.results)
    {
      if (result.token[0])
      {
        // Isolated: "<token>"
        t.ok (isolated.token (token, type),                  "Isolated Lexer::token(...) --> true");
        t.is (token, result.token,                           "  token --> " + token, result.expfail_token);
        t.is ((int)type, (int)result.type,                   "  type --> Lexer::Type::" + Lexer::typeToString (type), result.expfail_type);
      }
    }

    // The embedded test surrounds the input string with a space.
    Lexer embedded (std::string (" ") + lexerTest.input + " ");

    for (const auto& result : lexerTest.results)
    {
      if (result.token[0])
      {
        // Embedded: "<token>"
        t.ok (embedded.token (token, type),                  "Embedded Lexer::token(...) --> true");
        t.is (token, result.token,                           "  token --> " + token, result.expfail_token);
        t.is ((int)type, (int)result.type,                   "  type --> Lexer::Type::" + Lexer::typeToString (type), result.expfail_type);
      }
    }
  }

  t.is (Lexer::typeName (Lexer::Type::uuid),         "uuid",         "Lexer::typeName (Lexer::Type::uuid)");
  t.is (Lexer::typeName (Lexer::Type::number),       "number",       "Lexer::typeName (Lexer::Type::number)");
  t.is (Lexer::typeName (Lexer::Type::hex),          "hex",          "Lexer::typeName (Lexer::Type::hex)");
  t.is (Lexer::typeName (Lexer::Type::string),       "string",       "Lexer::typeName (Lexer::Type::string)");
  t.is (Lexer::typeName (Lexer::Type::url),          "url",          "Lexer::typeName (Lexer::Type::url)");
  t.is (Lexer::typeName (Lexer::Type::pair),         "pair",         "Lexer::typeName (Lexer::Type::pair)");
  t.is (Lexer::typeName (Lexer::Type::set),          "set",          "Lexer::typeName (Lexer::Type::set)");
  t.is (Lexer::typeName (Lexer::Type::separator),    "separator",    "Lexer::typeName (Lexer::Type::separator)");
  t.is (Lexer::typeName (Lexer::Type::tag),          "tag",          "Lexer::typeName (Lexer::Type::tag)");
  t.is (Lexer::typeName (Lexer::Type::path),         "path",         "Lexer::typeName (Lexer::Type::path)");
  t.is (Lexer::typeName (Lexer::Type::substitution), "substitution", "Lexer::typeName (Lexer::Type::substitution)");
  t.is (Lexer::typeName (Lexer::Type::pattern),      "pattern",      "Lexer::typeName (Lexer::Type::pattern)");
  t.is (Lexer::typeName (Lexer::Type::op),           "op",           "Lexer::typeName (Lexer::Type::op)");
  t.is (Lexer::typeName (Lexer::Type::dom),          "dom",          "Lexer::typeName (Lexer::Type::dom)");
  t.is (Lexer::typeName (Lexer::Type::identifier),   "identifier",   "Lexer::typeName (Lexer::Type::identifier)");
  t.is (Lexer::typeName (Lexer::Type::word),         "word",         "Lexer::typeName (Lexer::Type::word)");
  t.is (Lexer::typeName (Lexer::Type::date),         "date",         "Lexer::typeName (Lexer::Type::date)");
  t.is (Lexer::typeName (Lexer::Type::duration),     "duration",     "Lexer::typeName (Lexer::Type::duration)");

  // std::string Lexer::lowerCase (const std::string& input)
  t.is (Lexer::lowerCase (""),            "",            "Lexer::lowerCase '' -> ''");
  t.is (Lexer::lowerCase ("pre01_:POST"), "pre01_:post", "Lexer::lowerCase 'pre01_:POST' -> 'pre01_:post'");

  // std::string Lexer::commify (const std::string& data)
  t.is (Lexer::commify (""),           "",                  "Lexer::commify '' -> ''");
  t.is (Lexer::commify ("1"),          "1",                 "Lexer::commify '1' -> '1'");
  t.is (Lexer::commify ("12"),         "12",                "Lexer::commify '12' -> '12'");
  t.is (Lexer::commify ("123"),        "123",               "Lexer::commify '123' -> '123'");
  t.is (Lexer::commify ("1234"),       "1,234",             "Lexer::commify '1234' -> '1,234'");
  t.is (Lexer::commify ("12345"),      "12,345",            "Lexer::commify '12345' -> '12,345'");
  t.is (Lexer::commify ("123456"),     "123,456",           "Lexer::commify '123456' -> '123,456'");
  t.is (Lexer::commify ("1234567"),    "1,234,567",         "Lexer::commify '1234567' -> '1,234,567'");
  t.is (Lexer::commify ("12345678"),   "12,345,678",        "Lexer::commify '12345678' -> '12,345,678'");
  t.is (Lexer::commify ("123456789"),  "123,456,789",       "Lexer::commify '123456789' -> '123,456,789'");
  t.is (Lexer::commify ("1234567890"), "1,234,567,890",     "Lexer::commify '1234567890' -> '1,234,567,890'");
  t.is (Lexer::commify ("1.0"),          "1.0",             "Lexer::commify '1.0' -> '1.0'");
  t.is (Lexer::commify ("12.0"),         "12.0",            "Lexer::commify '12.0' -> '12.0'");
  t.is (Lexer::commify ("123.0"),        "123.0",           "Lexer::commify '123.0' -> '123.0'");
  t.is (Lexer::commify ("1234.0"),       "1,234.0",         "Lexer::commify '1234.0' -> '1,234.0'");
  t.is (Lexer::commify ("12345.0"),      "12,345.0",        "Lexer::commify '12345.0' -> '12,345.0'");
  t.is (Lexer::commify ("123456.0"),     "123,456.0",       "Lexer::commify '123456.0' -> '123,456.0'");
  t.is (Lexer::commify ("1234567.0"),    "1,234,567.0",     "Lexer::commify '1234567.0' -> '1,234,567.0'");
  t.is (Lexer::commify ("12345678.0"),   "12,345,678.0",    "Lexer::commify '12345678.0' -> '12,345,678.0'");
  t.is (Lexer::commify ("123456789.0"),  "123,456,789.0",   "Lexer::commify '123456789.0' -> '123,456,789.0'");
  t.is (Lexer::commify ("1234567890.0"), "1,234,567,890.0", "Lexer::commify '1234567890.0' -> '1,234,567,890.0'");
  t.is (Lexer::commify ("pre"),         "pre",              "Lexer::commify 'pre' -> 'pre'");
  t.is (Lexer::commify ("pre1234"),     "pre1,234",         "Lexer::commify 'pre1234' -> 'pre1,234'");
  t.is (Lexer::commify ("1234post"),    "1,234post",        "Lexer::commify '1234post' -> '1,234post'");
  t.is (Lexer::commify ("pre1234post"), "pre1,234post",     "Lexer::commify 'pre1234post' -> 'pre1,234post'");

  // std::string Lexer::trimLeft (const std::string& in, const std::string& t /*= " "*/)
  t.is (Lexer::trimLeft (""),                     "",            "Lexer::trimLeft '' -> ''");
  t.is (Lexer::trimLeft ("   "),                  "",            "Lexer::trimLeft '   ' -> ''");
  t.is (Lexer::trimLeft ("",              " \t"), "",            "Lexer::trimLeft '' -> ''");
  t.is (Lexer::trimLeft ("xxx"),                  "xxx",         "Lexer::trimLeft 'xxx' -> 'xxx'");
  t.is (Lexer::trimLeft ("xxx",           " \t"), "xxx",         "Lexer::trimLeft 'xxx' -> 'xxx'");
  t.is (Lexer::trimLeft ("  \t xxx \t  "),        "\t xxx \t  ",R"(Lexer::trimLeft '  \t xxx \t  ' -> '\t xxx \t  ')");
  t.is (Lexer::trimLeft ("  \t xxx \t  ", " \t"), "xxx \t  ",   R"(Lexer::trimLeft '  \t xxx \t  ' -> 'xxx \t  ')");

  // std::string Lexer::trimRight (const std::string& in, const std::string& t /*= " "*/)
  t.is (Lexer::trimRight (""),                     "",            "Lexer::trimRight '' -> ''");
  t.is (Lexer::trimRight ("   "),                  "",            "Lexer::trimRight '   ' -> ''");
  t.is (Lexer::trimRight ("",              " \t"), "",            "Lexer::trimRight '' -> ''");
  t.is (Lexer::trimRight ("xxx"),                  "xxx",         "Lexer::trimRight 'xxx' -> 'xxx'");
  t.is (Lexer::trimRight ("xxx",           " \t"), "xxx",         "Lexer::trimRight 'xxx' -> 'xxx'");
  t.is (Lexer::trimRight ("  \t xxx \t  "),        "  \t xxx \t", R"(Lexer::trimRight '  \t xxx \t  ' -> '  \t xxx \t')");
  t.is (Lexer::trimRight ("  \t xxx \t  ", " \t"), "  \t xxx",    R"(Lexer::trimRight '  \t xxx \t  ' -> '  \t xxx')");

  // std::string Lexer::trim (const std::string& in, const std::string& t /*= " "*/)
  t.is (Lexer::trim (""),                     "",          "Lexer::trim '' -> ''");
  t.is (Lexer::trim ("   "),                  "",          "Lexer::trim '   ' -> ''");
  t.is (Lexer::trim ("",              " \t"), "",          "Lexer::trim '' -> ''");
  t.is (Lexer::trim ("xxx"),                  "xxx",       "Lexer::trim 'xxx' -> 'xxx'");
  t.is (Lexer::trim ("xxx",           " \t"), "xxx",       "Lexer::trim 'xxx' -> 'xxx'");
  t.is (Lexer::trim ("  \t xxx \t  "),        "\t xxx \t",R"(Lexer::trim '  \t xxx \t  ' -> '\t xxx \t')");
  t.is (Lexer::trim ("  \t xxx \t  ", " \t"), "xxx",       "Lexer::trim '  \\t xxx \\t  ' -> 'xxx'");

  return 0;
}

////////////////////////////////////////////////////////////////////////////////<|MERGE_RESOLUTION|>--- conflicted
+++ resolved
@@ -349,13 +349,8 @@
     { "rc.foo",                                       { { "rc.foo",                                       Lexer::Type::dom                     }, NO, NO, NO, NO }, },
 
     // URL
-<<<<<<< HEAD
-    { "http://example.com",                         { { "http://example.com",                         Lexer::Type::url          }, NO, NO, NO, NO }, },
-    { "https://foo.example.com",                    { { "https://foo.example.com",                    Lexer::Type::url          }, NO, NO, NO, NO }, },
-=======
     { "http://example.com",                         { { "http://example.com",                         Lexer::Type::url                         }, NO, NO, NO, NO }, },
     { "https://foo.example.com",                    { { "https://foo.example.com",                    Lexer::Type::url                         }, NO, NO, NO, NO }, },
->>>>>>> 8174287f
 
     // String
     { "'one two'",                                    { { "'one two'",                                    Lexer::Type::string                  }, NO, NO, NO, NO }, },
