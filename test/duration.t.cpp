--- conflicted
+++ resolved
@@ -79,32 +79,7 @@
   d = Duration (365 * 86400 + 1); t.is (d.format (), "1.0 yrs", "365 days + 1 sec -> 1.0 yrs");
 
   // std::string formatCompact ();
-<<<<<<< HEAD
-  d = Duration (0);               t.is (d.formatCompact (), "-",    "0 -> -");                    // 24
-  d = Duration (1);               t.is (d.formatCompact (), "1s",   "1 -> 1s");
-  d = Duration (2);               t.is (d.formatCompact (), "2s",   "2 -> 2s");
-  d = Duration (59);              t.is (d.formatCompact (), "59s",  "59 -> 59s");
-  d = Duration (60);              t.is (d.formatCompact (), "1m",   "60 -> 1m");
-  d = Duration (119);             t.is (d.formatCompact (), "1m",   "119 -> 1m");
-  d = Duration (120);             t.is (d.formatCompact (), "2m",   "120 -> 2m");
-  d = Duration (121);             t.is (d.formatCompact (), "2m",   "121 -> 2m");
-  d = Duration (3599);            t.is (d.formatCompact (), "59m",  "3599 -> 59m");
-  d = Duration (3600);            t.is (d.formatCompact (), "1h",   "3600 -> 1h");
-  d = Duration (3601);            t.is (d.formatCompact (), "1h",   "3601 -> 1h");
-  d = Duration (86399);           t.is (d.formatCompact (), "23h",  "86399 -> 23h");
-  d = Duration (86400);           t.is (d.formatCompact (), "1d",   "86400 -> 1d");
-  d = Duration (86401);           t.is (d.formatCompact (), "1d",   "86401 -> 1d");
-  d = Duration (14 * 86400 - 1);  t.is (d.formatCompact (), "1wk",  "14 days - 1 sec -> 1wk");
-  d = Duration (14 * 86400);      t.is (d.formatCompact (), "2wk",  "14 days -> 2wk");
-  d = Duration (14 * 86400 + 1);  t.is (d.formatCompact (), "2wk",  "14 days + 1 sec -> 2wk");
-  d = Duration (85 * 86400 - 1);  t.is (d.formatCompact (), "2mo",  "85 days - 1 sec -> 2mo");
-  d = Duration (85 * 86400);      t.is (d.formatCompact (), "2mo",  "85 days -> 2mo");
-  d = Duration (85 * 86400 + 1);  t.is (d.formatCompact (), "2mo",  "85 days + 1 sec -> 2mo");
-  d = Duration (365 * 86400 - 1); t.is (d.formatCompact (), "12mo", "365 days - 1 sec -> 12mo");
-  d = Duration (365 * 86400);     t.is (d.formatCompact (), "1.0y", "365 days -> 1.0y");
-  d = Duration (365 * 86400 + 1); t.is (d.formatCompact (), "1.0y", "365 days + 1 sec -> 1.0y");
-=======
-  d = Duration (0),               t.is (d.formatCompact (), "",     "0 ->");
+  d = Duration (0);               t.is (d.formatCompact (), "",     "0 ->");                    // 24
   d = Duration (1),               t.is (d.formatCompact (), "1s",   "1 -> 1s");
   d = Duration (2),               t.is (d.formatCompact (), "2s",   "2 -> 2s");
   d = Duration (59),              t.is (d.formatCompact (), "59s",  "59 -> 59s");
@@ -127,7 +102,6 @@
   d = Duration (365 * 86400 - 1), t.is (d.formatCompact (), "12mo", "365 days - 1 sec -> 12mo");
   d = Duration (365 * 86400),     t.is (d.formatCompact (), "1.0y", "365 days -> 1.0y");
   d = Duration (365 * 86400 + 1), t.is (d.formatCompact (), "1.0y", "365 days + 1 sec -> 1.0y");
->>>>>>> 0fb9a4e9
 
   // std::string formatPrecise ();
   d = Duration (0);               t.is (d.formatPrecise (), "0:00:00",       "0 -> 0:00:00");      // 47
